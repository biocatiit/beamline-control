# coding: utf-8
#
#    Project: BioCAT user beamline control software (BioCON)
#             https://github.com/biocatiit/beamline-control-user
#
#
#    Principal author:       Jesse Hopkins
#
#    This is free software: you can redistribute it and/or modify
#    it under the terms of the GNU General Public License as published by
#    the Free Software Foundation, either version 3 of the License, or
#    (at your option) any later version.
#
#    This software is distributed in the hope that it will be useful,
#    but WITHOUT ANY WARRANTY; without even the implied warranty of
#    MERCHANTABILITY or FITNESS FOR A PARTICULAR PURPOSE.  See the
#    GNU General Public License for more details.
#
#    You should have received a copy of the GNU General Public License
#    along with this software.  If not, see <http://www.gnu.org/licenses/>.
from __future__ import absolute_import, division, print_function, unicode_literals
from builtins import object, range, map
from io import open

import traceback
import threading
import time
import collections
from collections import OrderedDict, deque
import queue
import logging
import sys
import copy
import platform

if __name__ != '__main__':
    logger = logging.getLogger(__name__)

import serial
import serial.tools.list_ports as list_ports
import wx
from six import string_types

print_lock = threading.RLock()

class SerialComm(object):
    """
    This class impliments a generic serial communication setup. The goal is
    to provide a lightweight wrapper around a pyserial Serial device to make sure
    ports are properly opened and closed whenever used.
    """
    def __init__(self, port=None, baudrate=9600, bytesize=serial.EIGHTBITS,
        parity=serial.PARITY_NONE, stopbits=serial.STOPBITS_ONE, timeout=None,
        xonxoff=False, rtscts=False, write_timeout=None, dsrdtr=False,
        inter_byte_timeout=None, exclusive=None):
        """
        Parameters are all of those accepted by a
        `pyserial.Serial <https://pyserial.readthedocs.io/en/latest/pyserial_api.html#serial.Serial>`_
        device, defaults are set to those default values.
        """
        self.ser = None

        logger.info("Attempting to connect to serial device on port %s", port)

        try:
            self.ser = serial.Serial(port, baudrate, bytesize, parity, stopbits, timeout,
                xonxoff, rtscts, write_timeout, dsrdtr, inter_byte_timeout, exclusive)
            logger.info("Connected to serial device on port %s", port)
        except ValueError:
            logger.exception("Failed to connect to serial device on port %s", port)
        except serial.SerialException:
            logger.exception("Failed to connect to serial device on port %s", port)
        finally:
            if self.ser is not None:
                self.ser.close()

    def __repr__(self):
        return self.ser

    def __str__(self):
        return print(self.ser)

    def read(self, size=1):
        """
        This wraps the Serial.read() function for reading in a specified
        number of bytes. It automatically decodes the return value.

        :param size: Number of bytes to read.
        :type size: int

        :returns: The ascii (decoded) value of the ``Serial.read()``
        :rtype: str
        """
        with self.ser as s:
            ret = s.read(size)

        logger.debug("Read %i bytes from serial device on port %s", size, self.ser.port)
        logger.debug("Serial device on port %s returned %s", self.ser.port, ret.decode('utf-8'))

        return ret.decode('utf-8')

    def read_all(self):
        """
        This wraps the Serial.read() function, and returns all of the
        waiting bytes.

        :returns: The ascii (decoded) value of the ``Serial.read()``
        :rtype: str
        """
        with self.ser as s:
            ret = s.read(s.in_waiting)

        logger.debug("Read all waiting bytes from serial device on port %s", self.ser.port)
        logger.debug("Serial device on port %s returned %s", self.ser.port, ret.decode('utf-8'))

        return ret.decode('utf-8')

    def write(self, data, get_response=False, send_term_char = '\r\n', term_char='>'):
        """
        This warps the Serial.write() function. It encodes the input
        data if necessary. It can return any expected response from the
        controller.

        :param data: Data to be written to the serial device.
        :type data: str, bytes

        :param term_char: The terminal character expected in a response
        :type term_char: str

        :returns: The requested response, or an empty string
        :rtype: str
        """
        logger.debug("Sending '%s' to serial device on port %s", data, self.ser.port)
        if isinstance(data, string_types):
            if not data.endswith(send_term_char):
                data += send_term_char
            data = data.encode()

        out = ''
        try:
            with self.ser as s:
                s.write(data)
                if get_response:
                    while not out.endswith(term_char):
                        if s.in_waiting > 0:
                            ret = s.read(s.in_waiting)
                            out += ret.decode('ascii')

                        time.sleep(.001)
        except ValueError:
            logger.exception("Failed to write '%s' to serial device on port %s", data, self.ser.port)

        logger.debug("Recived '%s' after writing to serial device on port %s", out, self.ser.port)

        return out

class MForceSerialComm(SerialComm):
    """
    This class subclases ``SerialComm`` to handle MForce specific
    errors.
    """

    def write(self, data, get_response=True, term_char='>'):
        """
        This warps the Serial.write() function. It encodes the input
        data if necessary. It can return any expected response from the
        controller.

        :param data: Data to be written to the serial device.
        :type data: str, bytes

        :param term_char: The terminal character expected in a response
        :type term_char: str

        :returns: The requested response, or an empty string
        :rtype: str
        """
        logger.debug("Sending %r to serial device on port %s", data, self.ser.port)
        if isinstance(data, str):
            if not data.endswith('\r\n'):
                data += '\r\n'
            data = data.encode()

        out = ''
        timeout = 1
        start_time = time.time()
        try:
            with self.ser as s:
                s.write(data)
                if get_response:
                    while not out.strip().endswith(term_char) and time.time()-start_time<timeout:
                        if s.in_waiting > 0:
                            ret = s.read(s.in_waiting)
                            out += ret.decode('ascii')

                        if out.strip().endswith('?'):
                            s.write('PR ER\r\n'.encode())
                            out = ''

                        time.sleep(.001)
        except ValueError:
            logger.exception("Failed to write %r to serial device on port %s", data, self.ser.port)

        logger.debug("Recived %r after writing to serial device on port %s", out, self.ser.port)

        return out

class PHD4400SerialComm(SerialComm):
    """
    This class subclases ``SerialComm`` to handle PHD4400 specific
    quirks.
    """

    def write(self, data, pump_address, get_response=False, send_term_char = '\r',
        term_chars=':></*^'):
        """
        This warps the Serial.write() function. It encodes the input
        data if necessary. It can return any expected response from the
        controller.

        :param data: Data to be written to the serial device.
        :type data: str, bytes

        :param term_char: The terminal character expected in a response
        :type term_char: str

        :returns: The requested response, or an empty string
        :rtype: str
        """
        logger.debug("Sending '%s' to serial device on port %s", data, self.ser.port)
        if isinstance(data, string_types):
            if not data.endswith(send_term_char):
                data += send_term_char
            data = data.encode()

        out = ''

        possible_term = ['\n{}{}'.format(pump_address, char) for char in term_chars]
        try:
            with self.ser as s:
                s.write(data)
                if get_response:
                    got_resp = False
                    while not got_resp:
                        if s.in_waiting > 0:
                            ret = s.read(s.in_waiting)
                            out += ret.decode('ascii')
                            # logger.debug(out)
                            for term in possible_term:
                                if out.endswith(term):
                                    got_resp = True
                                    break

                        time.sleep(.001)
        except ValueError:
            logger.exception("Failed to write '%s' to serial device on port %s", data, self.ser.port)
        except Exception:
            logger.error("Failed to write to serial port!")
        logger.debug("Recived '%s' after writing to serial device on port %s", out, self.ser.port)

        return out

class Pump(object):
    """
    This class contains the settings and communication for a generic pump.
    It is intended to be subclassed by other pump classes, which contain
    specific information for communicating with a given pump. A pump object
    can be wrapped in a thread for using a GUI, implimented in :py:class:`PumpCommThread`
    or it can be used directly from the command line. The :py:class:`M5Pump`
    documentation contains an example.
    """

    def __init__(self, device, name):
        """
        :param device: The device comport as sent to pyserial
        :type device: str

        :param name: A unique identifier for the pump
        :type name: str
        """

        self.device = device
        self.name = name

    def __repr__(self):
        return '{}({}, {})'.format(self.__class__.__name__, self.name, self.device)

    def __str__(self):
        return '{} {}, connected to {}'.format(self.__class__.__name__, self.name, self.device)

    @property
    def flow_rate(self):
        """
        Sets and returns the pump flow rate in units specified by ``Pump.units``.
        Can be set while the pump is moving, and it will update the flow rate
        appropriately.

        :type: float
        """
        pass #Should be implimented in each subclass

    @flow_rate.setter
    def flow_rate(self, rate):
        pass #Should be implimented in each subclass

    @property
    def units(self):
        """
        Sets and returns the pump flow rate units. This can be set to:
        nL/s, nL/min, uL/s, uL/min, mL/s, mL/min. Changing units keeps the
        flow rate constant, i.e. if the flow rate was set to 100 uL/min, and
        the units are changed to mL/min, the flow rate is set to 0.1 mL/min.

        :type: str
        """
        return self._units

    @units.setter
    def units(self, units):
        old_units = self._units
        flow_rate = self.flow_rate

        if units in ['nL/s', 'nL/min', 'uL/s', 'uL/min', 'mL/s', 'mL/min']:
            self._units = units
            old_vu, old_tu = old_units.split('/')
            new_vu, new_tu = self._units.split('/')[0]
            if old_vu != new_vu:
                if (old_vu == 'nL' and new_vu == 'uL') or (old_vu == 'uL' and new_vu == 'mL'):
                    flow_rate = flow_rate/1000.
                elif old_vu == 'nL' and new_vu == 'mL':
                    flow_rate = flow_rate/1000000.
                elif (old_vu == 'mL' and new_vu == 'uL') or (old_vu == 'uL' and new_vu == 'nL'):
                    flow_rate = flow_rate*1000.
                elif old_vu == 'mL' and new_vu == 'nL':
                    flow_rate = flow_rate*1000000.
            if old_tu != new_tu:
                if old_tu == 'min':
                    flow_rate = flow_rate/60
                else:
                    flow_rate = flow_rate*60

            logger.info("Changed pump %s units from %s to %s", self.name, old_units, units)
        else:
            logger.warning("Failed to change pump %s units, units supplied were invalid: %s", self.name, units)


    def send_cmd(self, cmd, get_response=True):
        """
        Sends a command to the pump.

        :param cmd: The command to send to the pump.

        :param get_response: Whether the program should get a response from the pump
        :type get_response: bool
        """
        pass #Should be implimented in each subclass


    def is_moving(self):
        """
        Queries the pump about whether or not it's moving.

        :returns: True if the pump is moving, False otherwise
        :rtype: bool
        """
        pass #Should be implimented in each subclass

    def start_flow(self):
        """
        Starts a continuous flow at the flow rate specified by the
        ``Pump.flow_rate`` variable.
        """
        pass #Should be implimented in each subclass

    def dispense(self, vol, units='uL'):
        """
        Dispenses a fixed volume.

        :param vol: Volume to dispense
        :type vol: float

        :param units: Volume units, defaults to uL, also accepts mL or nL
        :type units: str
        """
        pass #Should be implimented in each subclass

    def aspirate(self, vol, units='uL'):
        """
        Aspirates a fixed volume.

        :param vol: Volume to aspirate
        :type vol: float

        :param units: Volume units, defaults to uL, also accepts mL or nL
        :type units: str
        """
        pass #Should be implimented in each subclass

    def stop(self):
        """Stops all pump flow."""
        pass #Should be implimented in each subclass

    def disconnect(self):
        """Close any communication connections"""
        pass #Should be implimented in each subclass

class M50Pump(Pump):
    """
    .. todo:: This class doesn't know when the pump is done dispensing. This leads
        to unncessary stop signals being sent to the pump, and makes the log harder
        to follow. This could be fixed, when I have time.

    This class contains information for initializing and communicating with
    a VICI M50 Pump using an MForce Controller. Below is an example that
    initializes an M50 pump, starts a flow of 2000 uL/min, and then stops the flow. ::

        >>> my_pump = M50Pump('COM6', 'pump2', flow_cal=626.2, backlash_cal=9.278)
        >>> my_pump.flow_rate = 2000
        >>> my_pump.start_flow()
        >>> my_pump.stop_flow()
    """

    def __init__(self, device, name, comm_lock=threading.Lock(), flow_cal=628., backlash_cal=1.5):
        """
        This makes the initial serial connection, and then sets the MForce
        controller parameters to the correct values.

        :param device: The device comport as sent to pyserial
        :type device: str

        :param name: A unique identifier for the pump
        :type name: str

        :param flow_cal: The pump-specific flow calibration, in uL/rev. Defaults to 628 uL/rev
        :type flow_cal: float

        :param backlash_cal: The pump-specific backlash calibration, in uL. Default to 1.5 uL
        :type backlash_cal: float
        """
        Pump.__init__(self, device, name)

        logstr = ("Initializing pump {} on serial port {}, flow "
            "calibration: {} uL/rev, backlash calibration: {} uL".format(self.name,
            self.device, flow_cal, backlash_cal))
        logger.info(logstr)

        self.comm_lock = comm_lock

        self.comm_lock.acquire()
        self.pump_comm = MForceSerialComm(device)
        self.comm_lock.release()


        #Make sure parameters are set right
        self.send_cmd('EM 0') #Echo mode to full duplex
        self.send_cmd('MS 256') #Microstepping to 256, MForce default
        self.send_cmd('VI 1000') #Initial velocity to 1000, MForce default
        self.send_cmd('A 1000000') #Acceleration to 1000000, MForce default
        self.send_cmd('D 1000000') #Deceleration to 1000000, MForce default
        self.send_cmd('HC 5') #Hold current to 5%, MForce default
        self.send_cmd('RC 25') #Run current to 25%, MForce default
        # Next command doesn't match syntax in manual. Manual says it should be S1=17,1,0
        self.send_cmd('S1 17,0,0') #Sets output 1 to be active high (sinking) when motor is moving
        # # self.send_cmd('S') #Saves current settings in non-volatile memory

        self._is_flowing = False
        self._is_dispensing = False

        self._units = 'uL/min'
        self._flow_rate = 0
        self._flow_dir = 0

        self._flow_cal = flow_cal
        self._backlash_cal = backlash_cal
        self.gear_ratio = 9.88 #Gear ratio provided by manufacturer, for M50 pumps

        self.cal = 200*256*self.gear_ratio/self._flow_cal #Calibration value in (micro)steps/useful
            #full steps/rev * microsteps/full step * gear ratio / uL/revolution = microsteps/uL

    @property
    def flow_rate(self):
        rate = self._flow_rate/self.cal

        if self.units.split('/')[1] == 'min':
            rate = rate*60.

        if self.units.split('/')[0] == 'mL':
            rate = rate/1000.
        elif self.units.split('/')[0] == 'nL':
            rate = rate*1000

        return rate

    @flow_rate.setter
    def flow_rate(self, rate):
        logger.info("Setting pump %s flow rate to %f %s", self.name, rate, self.units)

        if self.units.split('/')[0] == 'mL':
            rate = rate*1000.
        elif self.units.split('/')[0] == 'nL':
            rate = rate/1000.

        if self.units.split('/')[1] == 'min':
            rate = rate/60.

        #Maximum continuous flow rate is 25 mL/min
        if rate>25000/60.:
            rate = 25000/60.
            logger.warning("Requested flow rate > 25 mL/min, setting pump %s flow rate to 25 mL/min", self.name)
        elif rate<-25000/60.:
            rate = -25000/60.
            logger.warning("Requested flow rate > 25 mL/min, setting pump %s flow rate to -25 mL/min", self.name)

        #Minimum flow rate is 1 uL/min
        if abs(rate) < 1/60. and rate != 0:
            if rate>0:
                logger.warning("Requested flow rate < 1 uL/min, setting pump %s flow rate to 1 uL/min", self.name)
                rate = 1/60.
            else:
                logger.warning("Requested flow rate < 1 uL/min, setting pump %s flow rate to -1 uL/min", self.name)
                rate = -1/60.


        self._flow_rate = int(round(rate*self.cal))

        if self._is_flowing:
            self.send_cmd("SL {}".format(self._flow_rate))
        elif self._is_dispensing:
            self.send_cmd("VM {}".format(abs(self._flow_rate)))


    def send_cmd(self, cmd, get_response=True):
        """
        Sends a command to the pump.

        :param cmd: The command to send to the pump.
        :type cmd: str, bytes

        :param get_response: Whether the program should get a response from the pump
        :type get_response: bool
        """
        logger.debug("Sending pump %s cmd %r", self.name, cmd)

        self.comm_lock.acquire()
        ret = self.pump_comm.write(cmd, get_response)
        self.comm_lock.release()

        if get_response:
            logger.debug("Pump %s returned %r", self.name, ret)

        return ret


    def is_moving(self):
        status = self.send_cmd("PR MV")

        status = status.split('\r\n')[-2][-1]
        status = bool(int(status))

        logger.debug("Pump %s moving: %s", self.name, str(status))

        return status

    def start_flow(self):
        if self._is_flowing or self._is_dispensing:
            logger.debug("Stopping pump %s current motion before starting continuous flow", self.name)
            self.stop()

        logger.info("Pump %s starting continuous flow at %f %s", self.name, self.flow_rate, self.units)
        self.send_cmd("SL {}".format(self._flow_rate))

        self._is_flowing = True
        if self._flow_rate > 0:
            self._flow_dir = 1
        elif self._flow_rate < 0:
            self._flow_dir = -1

    def dispense(self, vol, units='uL'):
        if self._is_flowing or self._is_dispensing:
            logger.debug("Stopping pump %s current motion before starting flow", self.name)
            self.stop()

        if vol > 0:
            logger.info("Pump %s dispensing %f %s at %f %s", self.name, vol, units, self.flow_rate, self.units)
        elif vol < 0:
            logger.info("Pump %s aspirating %f %s at %f %s", self.name, abs(vol), units, self.flow_rate, self.units)

        if units == 'mL':
            vol = vol*1000.
        elif units == 'nL':
            vol = vol/1000.

        if vol > 0 and self._flow_dir < 0:
            vol = vol + self._backlash_cal
            logger.debug("Pump %s added backlash correction for dispensing/aspirating", self.name)
        elif vol < 0 and self._flow_dir > 0:
            vol = vol - self._backlash_cal
            logger.debug("Pump %s added backlash correction for dispensing/aspirating", self.name)

        vol =int(round(vol*self.cal))

        self.send_cmd("VM {}".format(abs(self._flow_rate)))
        self.send_cmd("MR {}".format(vol))

        self._is_dispensing = True
        if vol > 0:
            self._flow_dir = 1
        elif vol < 0:
            self._flow_dir = -1

    def aspirate(self, vol, units='uL'):
        self.dispense(-1*vol, units)

    def stop(self):
        logger.info("Pump %s stopping all motions", self.name)
        self.send_cmd("SL 0")
        self.send_cmd("\x1B")
        self._is_flowing = False
        self._is_dispensing = False

    def disconnect(self):
        logger.debug("Closing pump %s serial connection", self.name)
        self.pump_comm.ser.close()

class PHD4400Pump(Pump):
    """
    This class contains the settings and communication for a generic pump.
    It is intended to be subclassed by other pump classes, which contain
    specific information for communicating with a given pump. A pump object
    can be wrapped in a thread for using a GUI, implimented in :py:class:`PumpCommThread`
    or it can be used directly from the command line. The :py:class:`M5Pump`
    documentation contains an example.
    """

    def __init__(self, device, name, pump_address, diameter, max_volume, max_rate,
        syringe_id, dual_syringe, comm_lock):
        """
        :param device: The device comport as sent to pyserial
        :type device: str

        :param name: A unique identifier for the pump
        :type name: str
        """

        Pump.__init__(self, device, name)

        logstr = ("Initializing PHD4400 pump {} on serial port {}".format(name, device))
        logger.info(logstr)

        self.comm_lock = comm_lock

        self.comm_lock.acquire()
        self.pump_comm = PHD4400SerialComm(device, stopbits=serial.STOPBITS_TWO,
            baudrate=19200)
        self.comm_lock.release()

        self._is_flowing = False
        self._is_dispensing = False

        self._units = 'mL/min'
        self._flow_rate = 0
        self._refill_rate = 0
        self._flow_dir = 0

        self._volume = 0

        self._pump_address = pump_address

        self.dual_syringe = dual_syringe

        self.stop()
        self.set_pump_cal(diameter, max_volume, max_rate, syringe_id)
        self.send_cmd('MOD VOL')


    def __repr__(self):
        return '{}({}, {})'.format(self.__class__.__name__, self.name, self.device)

    def __str__(self):
        return '{} {}, connected to {}'.format(self.__class__.__name__, self.name, self.device)

    @property
    def flow_rate(self):
        """
        Sets and returns the pump flow rate in units specified by ``Pump.units``.
        Can be set while the pump is moving, and it will update the flow rate
        appropriately.

        Pump _flow_rate variable should always be stored in ml/min.

        For these pumps, the flow_rate variable is considered to be the infuse rate,
        whereas the refill_rate variable is the refill rate.

        :type: float
        """
        rate = self._flow_rate

        if self.units.split('/')[1] == 's':
            rate = rate/60.

        if self.units.split('/')[0] == 'uL':
            rate = rate*1000.
        elif self.units.split('/')[0] == 'nL':
            rate = rate*1.e6

        return rate

    @flow_rate.setter
    def flow_rate(self, rate):
        logger.info("Setting pump %s infuse flow rate to %f %s", self.name, rate, self.units)

        if self.units.split('/')[0] == 'uL':
            rate = rate/1000.
        elif self.units.split('/')[0] == 'nL':
            rate = rate/1.e6

        if self.units.split('/')[1] == 's':
            rate = rate*60.

        self._flow_rate = self.round(rate)

        #Have to do this or can lose aspirate/dispense volume
        volume = self._volume

        if self._is_dispensing and not self.is_moving():
            vol = self.get_delivered_volume()

            if self._flow_dir > 0:
                volume = volume - vol
            elif self._flow_dir < 0:
                volume = volume + vol

        self._volume = volume

        self.send_cmd("RAT {} MM".format(self._flow_rate))

    @property
    def refill_rate(self):
        """
        Sets and returns the pump flow rate in units specified by ``Pump.units``.
        Can be set while the pump is moving, and it will update the flow rate
        appropriately.

        Pump _refill_rate variable should always be stored in ml/min.

        For these pumps, the refill_rate variable is considered to be the infuse rate,
        whereas the refill_rate variable is the refill rate.

        :type: float
        """
        rate = self._refill_rate

        if self.units.split('/')[1] == 's':
            rate = rate/60.

        if self.units.split('/')[0] == 'uL':
            rate = rate*1000.
        elif self.units.split('/')[0] == 'nL':
            rate = rate*1.e6

        return rate

    @refill_rate.setter
    def refill_rate(self, rate):
        logger.info("Setting pump %s refill flow rate to %f %s", self.name, rate, self.units)

        if self.units.split('/')[0] == 'uL':
            rate = rate/1000.
        elif self.units.split('/')[0] == 'nL':
            rate = rate/1.e6

        if self.units.split('/')[1] == 's':
            rate = rate*60.

        self._refill_rate = self.round(rate)
        logger.info('Checking volume')

        #Have to do this or can lose aspirate/dispense volume
        volume = self._volume

        if self._is_dispensing and not self.is_moving():
            vol = self.get_delivered_volume()

            if self._flow_dir > 0:
                volume = volume - vol
            elif self._flow_dir < 0:
                volume = volume + vol

        self._volume = volume

        self.send_cmd("RFR {} MM".format(self._refill_rate))

    @property
    def volume(self):
        volume = self._volume

        if self._is_dispensing:
            vol = self.get_delivered_volume()

            if self._flow_dir > 0:
                volume = volume - vol
            elif self._flow_dir < 0:
                volume = volume + vol

        return volume

    @volume.setter
    def volume(self, volume):

        if self._is_dispensing:
            vol = self.get_delivered_volume()

            if self._flow_dir > 0:
                volume = volume + vol
            elif self._flow_dir < 0:
                volume = volume - vol

        self._volume = volume

    def send_cmd(self, cmd, get_response=True):
        """
        Sends a command to the pump.

        :param cmd: The command to send to the pump.
        """

        logger.debug("Sending pump %s cmd %r", self.name, cmd)

        self.comm_lock.acquire()

        ret = self.pump_comm.write("{}{}".format(self._pump_address, cmd),
            self._pump_address, get_response=get_response, send_term_char='\r')

        time.sleep(0.01)
        self.comm_lock.release()

        logger.debug("Pump %s returned %r", self.name, ret)

        return ret

    def is_moving(self):
        """
        Queries the pump about whether or not it's moving.

        :returns: True if the pump is moving, False otherwise
        :rtype: bool
        """
        ret = self.send_cmd("")

        if ret.endswith('>') or ret.endswith('<'):
            moving = True
        else:
            moving = False

        return moving

    def get_delivered_volume(self):
        ret = self.send_cmd("DEL")

        vol = float(ret.split('\n')[1].strip())

        return vol

    def dispense_all(self, blocking=True):
        if self._is_flowing or self._is_dispensing:
            logger.debug("Stopping pump %s current motion before infusing", self.name)
            self.stop()

        self.dispense(self.volume, blocking=blocking)

    def dispense(self, vol, units='mL', blocking=True):
        """
        Dispenses a fixed volume.

        :param vol: Volume to dispense
        :type vol: float

        :param units: Volume units, defaults to mL, also accepts uL or nL
        :type units: str
        """
        if units == 'uL':
            vol = vol/1000.
        elif units == 'nL':
            vol = vol/1e6

        if self._is_flowing or self._is_dispensing:
            logger.debug("Stopping pump %s current motion before infusing", self.name)
            self.stop()

        cont = True

        if self.volume - vol < 0:
            logger.error(("Attempting to infuse {} mL, which is more than the "
                "current volume of the syringe ({} mL)".format(vol, self.volume)))
            cont = False

        if vol <= 0:
            logger.error(("Infuse volume must be positive."))
            cont = False

        if cont:
            vol = self.round(vol)

            logger.info("Pump %s infusing %f %s at %f %s", self.name, vol, units, self.flow_rate, self.units)

            self.send_cmd("DIR INF")
            self.send_cmd("CLD")
            self.send_cmd("TGT {}".format(vol))
            self.send_cmd("RUN")

            self._is_dispensing = True
            self._flow_dir = 1

    def aspirate_all(self):
        if self._is_flowing or self._is_dispensing:
            logger.debug("Stopping pump %s current motion before aspirating", self.name)
            self.stop()

        if self.max_volume - self.volume > 0:
            self.aspirate(self.max_volume - self.volume)
        else:
            logger.error(("Already at maximum volume, can't aspirate more."))

    def aspirate(self, vol, units='mL'):
        """
        Aspirates a fixed volume.

        :param vol: Volume to aspirate
        :type vol: float

        :param units: Volume units, defaults to mL, also accepts uL or nL
        :type units: str
        """

        if units == 'uL':
            vol = vol/1000.
        elif units == 'nL':
            vol = vol/1e6

        if self._is_flowing or self._is_dispensing:
            logger.debug("Stopping pump %s current motion before refilling", self.name)
            self.stop()

        cont = True

        if self.volume + vol > self.max_volume:
            logger.error(("Attempting to refill {} mL, which will take the total "
                "loaded volume to more than the maximum volume of the syringe "
                "({} mL)".format(vol, self.max_volume)))
            cont = False

        if vol <= 0:
            logger.error(("Refill volume must be positive."))
            cont = False

        if cont:
            vol = self.round(vol)

            logger.info("Pump %s refilling %f %s at %f %s", self.name, vol, units, self.refill_rate, self.units)

            self.send_cmd("DIR REF")
            self.send_cmd("CLD")
            self.send_cmd("TGT {}".format(vol))
            self.send_cmd("RUN")

            self._is_dispensing = True
            self._flow_dir = -1

    def stop(self):
        """Stops all pump flow."""
        logger.info("Pump %s stopping all motions", self.name)
        self.send_cmd("STP")

        if self._is_dispensing:
            vol = self.get_delivered_volume()

            if self._flow_dir > 0:
                self._volume = self._volume - vol
            elif self._flow_dir < 0:
                self._volume = self._volume + vol

        self._is_dispensing = False
        self._is_flowing = False
        self._flow_dir = 0

    def set_pump_cal(self, diameter, max_volume, max_rate, syringe_id):
        self.diameter = diameter
        self.max_volume = max_volume
        self.max_rate = max_rate
        self.syringe_id = syringe_id

        self.send_cmd("DIA {}".format(self.diameter))

    def round(self, val):
        oom = int('{:e}'.format(val).split('e')[1])

        if oom < 0:
            oom = 0

        num_dig = 6-(oom + 2)

        return round(val, num_dig)

    def disconnect(self):
        """Close any communication connections"""
        logger.debug("Closing pump %s serial connection", self.name)
        self.pump_comm.ser.close()


class NE500Pump(Pump):
    """
    This class contains the settings and communication for a generic pump.
    It is intended to be subclassed by other pump classes, which contain
    specific information for communicating with a given pump. A pump object
    can be wrapped in a thread for using a GUI, implimented in :py:class:`PumpCommThread`
    or it can be used directly from the command line. The :py:class:`M5Pump`
    documentation contains an example.
    """

    def __init__(self, device, name, pump_address, diameter, max_volume, max_rate,
        syringe_id, dual_syringe, comm_lock):
        """
        :param device: The device comport as sent to pyserial
        :type device: str

        :param name: A unique identifier for the pump
        :type name: str
        """

        Pump.__init__(self, device, name)

        logstr = ("Initializing NE500 pump {} on serial port {}".format(name, device))
        logger.info(logstr)

        self.comm_lock = comm_lock

        self.comm_lock.acquire()
        self.pump_comm = SerialComm(device, baudrate=19200)
        self.comm_lock.release()

        self._is_flowing = False
        self._is_dispensing = False

        self._units = 'mL/min'
        self._flow_rate = 0
        self._refill_rate = 0
        self._flow_dir = 0

        self._volume = 0

        self._pump_address = pump_address

        self.dual_syringe = dual_syringe

        self.stop()
        self.set_pump_cal(diameter, max_volume, max_rate, syringe_id)

    def __repr__(self):
        return '{}({}, {})'.format(self.__class__.__name__, self.name, self.device)

    def __str__(self):
        return '{} {}, connected to {}'.format(self.__class__.__name__, self.name, self.device)

    @property
    def flow_rate(self):
        """
        Sets and returns the pump flow rate in units specified by ``Pump.units``.
        Can be set while the pump is moving, and it will update the flow rate
        appropriately.

        Pump _flow_rate variable should always be stored in ml/min.

        For these pumps, the flow_rate variable is considered to be the infuse rate,
        whereas the refill_rate variable is the refill rate.

        :type: float
        """
        rate = self._flow_rate

        if self.units.split('/')[1] == 's':
            rate = rate/60.

        if self.units.split('/')[0] == 'uL':
            rate = rate*1000.
        elif self.units.split('/')[0] == 'nL':
            rate = rate*1.e6

        return rate

    @flow_rate.setter
    def flow_rate(self, rate):
        logger.info("Setting pump %s infuse flow rate to %f %s", self.name, rate, self.units)

        if self.units.split('/')[0] == 'uL':
            rate = rate/1000.
        elif self.units.split('/')[0] == 'nL':
            rate = rate/1.e6

        if self.units.split('/')[1] == 's':
            rate = rate*60.

        self._flow_rate = self.round(rate)

        self.send_cmd("RAT{}".format(self._flow_rate))


    @property
    def refill_rate(self):
        """
        Sets and returns the pump flow rate in units specified by ``Pump.units``.
        Can be set while the pump is moving, and it will update the flow rate
        appropriately.

        Pump _refill_rate variable should always be stored in ml/min.

        For these pumps, the refill_rate variable is considered to be the infuse rate,
        whereas the refill_rate variable is the refill rate.

        :type: float
        """
        rate = self._refill_rate

        if self.units.split('/')[1] == 's':
            rate = rate/60.

        if self.units.split('/')[0] == 'uL':
            rate = rate*1000.
        elif self.units.split('/')[0] == 'nL':
            rate = rate*1.e6

        return rate

    @refill_rate.setter
    def refill_rate(self, rate):
        logger.info("Setting pump %s refill flow rate to %f %s", self.name, rate, self.units)

        if self.units.split('/')[0] == 'uL':
            rate = rate/1000.
        elif self.units.split('/')[0] == 'nL':
            rate = rate/1.e6

        if self.units.split('/')[1] == 's':
            rate = rate*60.

        self._refill_rate = self.round(rate)

        self.send_cmd("RAT{}".format(self._refill_rate))


    @property
    def volume(self):
        volume = self._volume

        if self._is_dispensing:
            vol = self.get_delivered_volume()

            if self._flow_dir > 0:
                volume = volume - vol
            elif self._flow_dir < 0:
                volume = volume + vol

        return volume

    @volume.setter
    def volume(self, volume):

        if self._is_dispensing:
            vol = self.get_delivered_volume()

            if self._flow_dir > 0:
                volume = volume + vol
            elif self._flow_dir < 0:
                volume = volume - vol

        self._volume = volume

    def send_cmd(self, cmd, get_response=True):
        """
        Sends a command to the pump.

        :param cmd: The command to send to the pump.
        """

        logger.debug("Sending pump %s cmd %r", self.name, cmd)

        self.comm_lock.acquire()

        ret = self.pump_comm.write("{}{}".format(self._pump_address, cmd),
            get_response=get_response, send_term_char='\r', term_char='\x03')

        self.comm_lock.release()

        if get_response:
            ret = ret.lstrip('\x02').rstrip('\x03').lstrip(self._pump_address)

            status = ret[0]
            ret = ret[1:]

            logger.debug("Pump %s returned %r", self.name, ret)
        else:
            ret = None
            status = None

        return ret, status

    def is_moving(self):
        """
        Queries the pump about whether or not it's moving.

        :returns: True if the pump is moving, False otherwise
        :rtype: bool
        """
        ret, status = self.send_cmd("")

        if status == 'I' or status == 'W' or status == 'X' or status == 'T':
            moving = True
        else:
            moving = False

        return moving

    def get_delivered_volume(self):
        ret, status = self.send_cmd("DIS")

        if self._flow_dir > 0:
            vol = ret.split('W')[0].lstrip('I').rstrip('W')
        else:
            vol = ret.split('W')[1].lstrip('I').rstrip('W')[:-2]
        vol = float(vol)

        return vol

    def dispense_all(self, blocking=True):
        if self._is_flowing or self._is_dispensing:
            logger.debug("Stopping pump %s current motion before infusing", self.name)
            self.stop()

        self.dispense(self.volume, blocking=blocking)

    def dispense(self, vol, units='mL', blocking=True):
        """
        Dispenses a fixed volume.

        :param vol: Volume to dispense
        :type vol: float

        :param units: Volume units, defaults to mL, also accepts uL or nL
        :type units: str
        """
        if units == 'uL':
            vol = vol/1000.
        elif units == 'nL':
            vol = vol/1e6

        if self._is_flowing or self._is_dispensing:
            logger.debug("Stopping pump %s current motion before infusing", self.name)
            self.stop()

        cont = True

        if self.volume - vol < 0:
            logger.error(("Attempting to infuse {} mL, which is more than the "
                "current volume of the syringe ({} mL)".format(vol, self.volume)))
            cont = False

        if vol <= 0:
            logger.error(("Infuse volume must be positive."))
            cont = False

        if cont:
            vol = self.round(vol)

            logger.info("Pump %s infusing %f %s at %f %s", self.name, vol, units, self.flow_rate, self.units)

            self.send_cmd("DIRINF")
            self.send_cmd("CLDINF")
            self.send_cmd("RAT{}MM".format(self._flow_rate))
            self.send_cmd("VOL{}".format(vol))
            self.send_cmd("RUN")

            self._is_dispensing = True
            self._flow_dir = 1

    def aspirate_all(self):
        if self._is_flowing or self._is_dispensing:
            logger.debug("Stopping pump %s current motion before aspirating", self.name)
            self.stop()

        if self.max_volume - self.volume > 0:
            self.aspirate(self.max_volume - self.volume)
        else:
            logger.error(("Already at maximum volume, can't aspirate more."))

    def aspirate(self, vol, units='mL'):
        """
        Aspirates a fixed volume.

        :param vol: Volume to aspirate
        :type vol: float

        :param units: Volume units, defaults to mL, also accepts uL or nL
        :type units: str
        """

        if units == 'uL':
            vol = vol/1000.
        elif units == 'nL':
            vol = vol/1e6

        if self._is_flowing or self._is_dispensing:
            logger.debug("Stopping pump %s current motion before refilling", self.name)
            self.stop()

        cont = True

        if self.volume + vol > self.max_volume:
            logger.error(("Attempting to refill {} mL, which will take the total "
                "loaded volume to more than the maximum volume of the syringe "
                "({} mL)".format(vol, self.max_volume)))
            cont = False

        if vol <= 0:
            logger.error(("Refill volume must be positive."))
            cont = False

        if cont:
            vol = self.round(vol)

            logger.info("Pump %s refilling %f %s at %f %s", self.name, vol, units, self.refill_rate, self.units)

            self.send_cmd("DIRWDR")
            self.send_cmd("CLDWDR")
            self.send_cmd("RAT{}MM".format(self._refill_rate))
            self.send_cmd("VOL{}".format(vol))
            self.send_cmd("RUN")

            self._is_dispensing = True
            self._flow_dir = -1

    def stop(self):
        """Stops all pump flow."""
        logger.info("Pump %s stopping all motions", self.name)
        self.send_cmd("STP")

        if self._is_dispensing:
            vol = self.get_delivered_volume()

            if self._flow_dir > 0:
                self._volume = self._volume - vol
            elif self._flow_dir < 0:
                self._volume = self._volume + vol

        self._is_dispensing = False
        self._is_flowing = False
        self._flow_dir = 0

    def set_pump_cal(self, diameter, max_volume, max_rate, syringe_id):
        self.diameter = self.round(diameter)
        self.max_volume = max_volume
        self.max_rate = max_rate
        self.syringe_id = syringe_id

        self.send_cmd("DIA{}".format(self.diameter))
        self.send_cmd("VOLML")

    def round(self, val):
        val = float(val)
        if abs(val) < 10:
            val = round(val, 3)
        elif abs(val) >= 10 and abs(val) < 100:
            val = round(val, 2)
        elif abs(val) >= 100 and abs(val) < 1000:
            val = round(val, 1)
        else:
            round(val, 0)
            val = int(val)

        return val

    def disconnect(self):
        """Close any communication connections"""
        logger.debug("Closing pump %s serial connection", self.name)
        self.pump_comm.ser.close()


class SoftPump(Pump):
    """
    This class contains the settings and communication for a generic pump.
    It is intended to be subclassed by other pump classes, which contain
    specific information for communicating with a given pump. A pump object
    can be wrapped in a thread for using a GUI, implimented in :py:class:`PumpCommThread`
    or it can be used directly from the command line. The :py:class:`M5Pump`
    documentation contains an example.
    """

    def __init__(self, device, name):
        """
        :param device: The device comport as sent to pyserial
        :type device: str

        :param name: A unique identifier for the pump
        :type name: str
        """
        Pump.__init__(self, device, name)

        self._is_flowing = False
        self._is_dispensing = False
        self._is_aspirating = False

        self._units = 'mL/min'
        self._flow_rate = 0
        self._refill_rate = 0
        self._flow_dir = 0

        self._dispensing_volume = 0
        self._aspirating_volume = 0

        self._pump_address = 'Simulated'

        self._connected = True

        self.sim_thread = threading.Thread(target=self._sim_flow)
        self.sim_thread.daemon = True
        self.sim_thread.start()

    @property
    def flow_rate(self):
        """
        Sets and returns the pump flow rate in units specified by ``Pump.units``.
        Can be set while the pump is moving, and it will update the flow rate
        appropriately.

        :type: float
        """
        return self._flow_rate

    @flow_rate.setter
    def flow_rate(self, rate):
        self._flow_rate = rate

    @property
    def units(self):
        """
        Sets and returns the pump flow rate units. This can be set to:
        nL/s, nL/min, uL/s, uL/min, mL/s, mL/min. Changing units keeps the
        flow rate constant, i.e. if the flow rate was set to 100 uL/min, and
        the units are changed to mL/min, the flow rate is set to 0.1 mL/min.

        :type: str
        """
        return self._units

    @units.setter
    def units(self, units):
        old_units = self._units
        flow_rate = self.flow_rate

        if units in ['nL/s', 'nL/min', 'uL/s', 'uL/min', 'mL/s', 'mL/min']:
            self._units = units
            old_vu, old_tu = old_units.split('/')
            new_vu, new_tu = self._units.split('/')[0]
            if old_vu != new_vu:
                if (old_vu == 'nL' and new_vu == 'uL') or (old_vu == 'uL' and new_vu == 'mL'):
                    flow_rate = flow_rate/1000.
                elif old_vu == 'nL' and new_vu == 'mL':
                    flow_rate = flow_rate/1000000.
                elif (old_vu == 'mL' and new_vu == 'uL') or (old_vu == 'uL' and new_vu == 'nL'):
                    flow_rate = flow_rate*1000.
                elif old_vu == 'mL' and new_vu == 'nL':
                    flow_rate = flow_rate*1000000.
            if old_tu != new_tu:
                if old_tu == 'min':
                    flow_rate = flow_rate/60
                else:
                    flow_rate = flow_rate*60

            self._flow_rate = flow_rate

            logger.info("Changed pump %s units from %s to %s", self.name, old_units, units)
        else:
            logger.warning("Failed to change pump %s units, units supplied were invalid: %s", self.name, units)

    def is_moving(self):
        """
        Queries the pump about whether or not it's moving.

        :returns: True if the pump is moving, False otherwise
        :rtype: bool
        """
        return self._is_flowing

    def start_flow(self):
        """
        Starts a continuous flow at the flow rate specified by the
        ``Pump.flow_rate`` variable.
        """
        self._is_flowing = True

    def dispense(self, vol, units='uL'):
        """
        Dispenses a fixed volume.

        :param vol: Volume to dispense
        :type vol: float

        :param units: Volume units, defaults to uL, also accepts mL or nL
        :type units: str
        """
        if units == 'uL':
            vol = vol/1000
        elif units == 'nL':
            vol = vol/1e6

        self._dispensing_volume = vol
        self._is_dispensing = True
        self._is_flowing = True

        pass #Should be implimented in each subclass

    def aspirate(self, vol, units='uL'):
        """
        Aspirates a fixed volume.

        :param vol: Volume to aspirate
        :type vol: float

        :param units: Volume units, defaults to uL, also accepts mL or nL
        :type units: str
        """
        if units == 'uL':
            vol = vol/1000
        elif units == 'nL':
            vol = vol/1e6

        self._aspirating_volume = vol
        self._is_aspirating = True
        self._is_flowing = True

        pass #Should be implimented in each subclass

    def _get_flow_rate_ml_s(self):
        units = self._units
        flow_rate = self.flow_rate

        if units in ['nL/s', 'nL/min', 'uL/s', 'uL/min', 'mL/s', 'mL/min']:
            old_vu, old_tu = units.split('/')
            new_vu, new_tu = 'mL/s'.split('/')
            if old_vu != new_vu:
                if (old_vu == 'nL' and new_vu == 'uL') or (old_vu == 'uL' and new_vu == 'mL'):
                    flow_rate = flow_rate/1000.
                elif old_vu == 'nL' and new_vu == 'mL':
                    flow_rate = flow_rate/1000000.
                elif (old_vu == 'mL' and new_vu == 'uL') or (old_vu == 'uL' and new_vu == 'nL'):
                    flow_rate = flow_rate*1000.
                elif old_vu == 'mL' and new_vu == 'nL':
                    flow_rate = flow_rate*1000000.
            if old_tu != new_tu:
                if old_tu == 'min':
                    flow_rate = flow_rate/60
                else:
                    flow_rate = flow_rate*60

        return flow_rate

    def _sim_flow(self):
        previous_time = time.time()

        while self._connected:
            flow_rate = self._get_flow_rate_ml_s()

            if self._is_dispensing:
                delta_vol = flow_rate*(time.time()-previous_time)
                previous_time = time.time()
                self._dispensing_volume = self._dispensing_volume - delta_vol

                if self._dispensing_volume <= 0:
                    self.stop()

            elif self._is_aspirating:
                delta_vol = flow_rate*(time.time()-previous_time)
                previous_time = time.time()
                self._aspirating_volume = self._aspirating_volume - delta_vol

                if self._aspirating_volume <= 0:
                    self.stop()
            else:
                previous_time = time.time()

            time.sleep(0.1)

    def stop(self):
        """Stops all pump flow."""
        self._is_flowing = False
        self._is_dispensing = False
        self._is_aspirating = False

    def disconnect(self):
        """Close any communication connections"""
        self._connected = False
        self.sim_thread.join()

class SoftSyringePump(Pump):
    """
    This class contains the settings and communication for a generic pump.
    It is intended to be subclassed by other pump classes, which contain
    specific information for communicating with a given pump. A pump object
    can be wrapped in a thread for using a GUI, implimented in :py:class:`PumpCommThread`
    or it can be used directly from the command line. The :py:class:`M5Pump`
    documentation contains an example.
    """

    def __init__(self, device, name, diameter, max_volume, max_rate, syringe_id,
        dual_syringe=False):
        """
        :param device: The device comport as sent to pyserial
        :type device: str

        :param name: A unique identifier for the pump
        :type name: str
        """

        Pump.__init__(self, device, name)

        self._is_flowing = False
        self._is_dispensing = False
        self._is_aspirating = False


        self._units = 'mL/min'
        self._flow_rate = 0
        self._refill_rate = 0
        self._flow_dir = 0

        self._dispensing_volume = 0
        self._aspirating_volume = 0
        self._volume = 0

        self._pump_address = 'Simulated'
        self.dual_syringe = dual_syringe

        self._connected = True

        self.set_pump_cal(diameter, max_volume, max_rate, syringe_id)

        self.sim_thread = threading.Thread(target=self._sim_flow)
        self.sim_thread.daemon = True
        self.sim_thread.start()

    @property
    def flow_rate(self):
        """
        Sets and returns the pump flow rate in units specified by ``Pump.units``.
        Can be set while the pump is moving, and it will update the flow rate
        appropriately.

        :type: float
        """
        return self._flow_rate

    @flow_rate.setter
    def flow_rate(self, rate):
        logger.info("Setting pump %s infuse flow rate to %f %s", self.name, rate, self.units)
        self._flow_rate = rate

    @property
    def refill_rate(self):
        """
        Sets and returns the pump flow rate in units specified by ``Pump.units``.
        Can be set while the pump is moving, and it will update the flow rate
        appropriately.

        Pump _refill_rate variable should always be stored in ml/min.

        For these pumps, the refill_rate variable is considered to be the infuse rate,
        whereas the refill_rate variable is the refill rate.

        :type: float
        """
        rate = self._refill_rate

        if self.units.split('/')[1] == 's':
            rate = rate/60.

        if self.units.split('/')[0] == 'uL':
            rate = rate*1000.
        elif self.units.split('/')[0] == 'nL':
            rate = rate*1.e6

        return rate

    @refill_rate.setter
    def refill_rate(self, rate):
        logger.info("Setting pump %s refill flow rate to %f %s", self.name, rate, self.units)

        if self.units.split('/')[0] == 'uL':
            rate = rate/1000.
        elif self.units.split('/')[0] == 'nL':
            rate = rate/1.e6

        if self.units.split('/')[1] == 's':
            rate = rate*60.

        self._refill_rate = rate

    @property
    def volume(self):
        return self._volume

    @volume.setter
    def volume(self, volume):
        self._volume = volume

    @property
    def units(self):
        """
        Sets and returns the pump flow rate units. This can be set to:
        nL/s, nL/min, uL/s, uL/min, mL/s, mL/min. Changing units keeps the
        flow rate constant, i.e. if the flow rate was set to 100 uL/min, and
        the units are changed to mL/min, the flow rate is set to 0.1 mL/min.

        :type: str
        """
        return self._units

    @units.setter
    def units(self, units):
        old_units = self._units
        flow_rate = self.flow_rate

        if units in ['nL/s', 'nL/min', 'uL/s', 'uL/min', 'mL/s', 'mL/min']:
            self._units = units
            old_vu, old_tu = old_units.split('/')
            new_vu, new_tu = self._units.split('/')[0]
            if old_vu != new_vu:
                if (old_vu == 'nL' and new_vu == 'uL') or (old_vu == 'uL' and new_vu == 'mL'):
                    flow_rate = flow_rate/1000.
                elif old_vu == 'nL' and new_vu == 'mL':
                    flow_rate = flow_rate/1000000.
                elif (old_vu == 'mL' and new_vu == 'uL') or (old_vu == 'uL' and new_vu == 'nL'):
                    flow_rate = flow_rate*1000.
                elif old_vu == 'mL' and new_vu == 'nL':
                    flow_rate = flow_rate*1000000.
            if old_tu != new_tu:
                if old_tu == 'min':
                    flow_rate = flow_rate/60
                else:
                    flow_rate = flow_rate*60

            self._flow_rate = flow_rate

            logger.info("Changed pump %s units from %s to %s", self.name, old_units, units)
        else:
            logger.warning("Failed to change pump %s units, units supplied were invalid: %s", self.name, units)

    def is_moving(self):
        """
        Queries the pump about whether or not it's moving.

        :returns: True if the pump is moving, False otherwise
        :rtype: bool
        """
        return self._is_flowing

    def start_flow(self):
        """
        Starts a continuous flow at the flow rate specified by the
        ``Pump.flow_rate`` variable.
        """
        self._is_flowing = True

    def dispense_all(self):
        if self._is_flowing or self._is_dispensing or self._is_aspirating:
            logger.debug("Stopping pump %s current motion before infusing", self.name)
            self.stop()

        self.dispense(self.volume, self.units.split('/')[0])

    def dispense(self, vol, units='uL'):
        """
        Dispenses a fixed volume.

        :param vol: Volume to dispense
        :type vol: float

        :param units: Volume units, defaults to uL, also accepts mL or nL
        :type units: str
        """
        if units == 'uL':
            vol = vol/1000
        elif units == 'nL':
            vol = vol/1e6

        if self._is_flowing or self._is_dispensing or self._is_aspirating:
            logger.debug("Stopping pump %s current motion before infusing", self.name)
            self.stop()

        cont = True

        if self.volume - vol < 0:
            logger.error(("Attempting to infuse {} mL, which is more than the "
                "current volume of the syringe ({} mL)".format(vol, self.volume)))
            cont = False

        if vol <= 0:
            logger.error(("Infuse volume must be positive."))
            cont = False

        if cont:
            self._dispensing_volume = vol
            self._is_dispensing = True
            self._is_flowing = True

    def aspirate_all(self):
        if self._is_flowing or self._is_dispensing or self._is_aspirating:
            logger.debug("Stopping pump %s current motion before aspirating", self.name)
            self.stop()

        if self.max_volume - self.volume > 0:
            self.aspirate(self.max_volume - self.volume, self.units.split('/')[0])
        else:
            logger.error(("Already at maximum volume, can't aspirate more."))

    def aspirate(self, vol, units='uL'):
        """
        Aspirates a fixed volume.

        :param vol: Volume to aspirate
        :type vol: float

        :param units: Volume units, defaults to uL, also accepts mL or nL
        :type units: str
        """
        if units == 'uL':
            vol = vol/1000
        elif units == 'nL':
            vol = vol/1e6

        if self._is_flowing or self._is_dispensing or self._is_aspirating:
            logger.debug("Stopping pump %s current motion before infusing", self.name)
            self.stop()

        cont = True

        if self.volume + vol > self.max_volume:
            logger.error(("Attempting to refill {} mL, which will take the total "
                "loaded volume to more than the maximum volume of the syringe "
                "({} mL)".format(vol, self.max_volume)))
            cont = False

        if vol <= 0:
            logger.error(("Refill volume must be positive."))
            cont = False

        if cont:
            self._aspirating_volume = vol
            self._is_aspirating = True
            self._is_flowing = True

    def _get_flow_rate_ml_s(self):
        units = self._units
        flow_rate = self.flow_rate

        if units in ['nL/s', 'nL/min', 'uL/s', 'uL/min', 'mL/s', 'mL/min']:
            old_vu, old_tu = units.split('/')
            new_vu, new_tu = 'mL/s'.split('/')
            if old_vu != new_vu:
                if (old_vu == 'nL' and new_vu == 'uL') or (old_vu == 'uL' and new_vu == 'mL'):
                    flow_rate = flow_rate/1000.
                elif old_vu == 'nL' and new_vu == 'mL':
                    flow_rate = flow_rate/1000000.
                elif (old_vu == 'mL' and new_vu == 'uL') or (old_vu == 'uL' and new_vu == 'nL'):
                    flow_rate = flow_rate*1000.
                elif old_vu == 'mL' and new_vu == 'nL':
                    flow_rate = flow_rate*1000000.
            if old_tu != new_tu:
                if old_tu == 'min':
                    flow_rate = flow_rate/60
                else:
                    flow_rate = flow_rate*60

        return flow_rate

    def _get_refill_rate_ml_s(self):
        units = self._units
        flow_rate = self.refill_rate

        if units in ['nL/s', 'nL/min', 'uL/s', 'uL/min', 'mL/s', 'mL/min']:
            old_vu, old_tu = units.split('/')
            new_vu, new_tu = 'mL/s'.split('/')
            if old_vu != new_vu:
                if (old_vu == 'nL' and new_vu == 'uL') or (old_vu == 'uL' and new_vu == 'mL'):
                    flow_rate = flow_rate/1000.
                elif old_vu == 'nL' and new_vu == 'mL':
                    flow_rate = flow_rate/1000000.
                elif (old_vu == 'mL' and new_vu == 'uL') or (old_vu == 'uL' and new_vu == 'nL'):
                    flow_rate = flow_rate*1000.
                elif old_vu == 'mL' and new_vu == 'nL':
                    flow_rate = flow_rate*1000000.
            if old_tu != new_tu:
                if old_tu == 'min':
                    flow_rate = flow_rate/60
                else:
                    flow_rate = flow_rate*60

        return flow_rate

    def _convert_volume_ml(self, volume):
        vol_units = self.units.split('/')[0]

        if vol_units == 'uL':
            volume = volume*1000
        elif vol_units == 'nL':
            volume = volume*1e6

        return volume

    def _sim_flow(self):
        previous_time = time.time()

        while self._connected:
            if self._is_dispensing:
                flow_rate = self._get_flow_rate_ml_s()

                delta_vol = flow_rate*(time.time()-previous_time)
                previous_time = time.time()
                self._dispensing_volume = self._dispensing_volume - delta_vol

                if self._dispensing_volume <= 0:
                    self.stop()

                delta_vol_cor = self._convert_volume_ml(delta_vol)
                self.volume = self.volume - delta_vol_cor

            elif self._is_aspirating:
                flow_rate = self._get_refill_rate_ml_s()

                delta_vol = flow_rate*(time.time()-previous_time)
                previous_time = time.time()
                self._aspirating_volume = self._aspirating_volume - delta_vol

                if self._aspirating_volume <= 0:
                    self.stop()

                delta_vol_cor = self._convert_volume_ml(delta_vol)
                self.volume = self.volume + delta_vol_cor

            else:
                previous_time = time.time()

            time.sleep(0.1)

    def set_pump_cal(self, diameter, max_volume, max_rate, syringe_id):
        self.diameter = diameter
        self.max_volume = max_volume
        self.max_rate = max_rate
        self.syringe_id = syringe_id

    def stop(self):
        """Stops all pump flow."""
        self._is_flowing = False
        self._is_dispensing = False
        self._is_aspirating = False

    def disconnect(self):
        """Close any communication connections"""
        self._connected = False
        self.sim_thread.join()


class PumpCommThread(threading.Thread):
    """
    This class creates a control thread for pumps attached to the system.
    This thread is designed for using a GUI application. For command line
    use, most people will find working directly with a pump object much
    more transparent. Below you'll find an example that initializes an
    :py:class:`M50Pump`, starts a flow of 2000 uL/min, and stops the flow
    5 s later. ::

        import collections
        import threading

        pump_cmd_q = collections.deque()
        abort_event = threading.Event()
        my_pumpcon = PumpCommThread(pump_cmd_q, abort_event)
        my_pumpcon.start()

        init_cmd = ('connect', ('COM6', 'pump2', 'VICI_M50'),
            {'flow_cal': 626.2, 'backlash_cal': 9.278})
        flow_rate_cmd = ('set_flow_rate', ('pump2', 2000), {})
        start_cmd = ('start_flow', ('pump2',), {})
        stop_cmd = ('stop', ('pump2',), {})

        pump_cmd_q.append(init_cmd)
        pump_cmd_q.append(start_cmd)
        pump_cmd_q.append(flow_rate_cmd)
        time.sleep(5)
        pump_cmd_q.append(stop_cmd)

        my_pumpcon.stop()
    """

    def __init__(self, command_queue, return_queue, abort_event, name=None):
        """
        Initializes the custom thread. Important parameters here are the
        list of known commands ``_commands`` and known pumps ``known_pumps``.

        :param collections.deque command_queue: The queue used to pass commands to
            the thread.

        :param threading.Event abort_event: An event that is set when the thread
            needs to abort, and otherwise is not set.
        """
        threading.Thread.__init__(self, name=name)
        self.daemon = True

        logger.info("Starting pump control thread: %s", self.name)

        self.command_queue = command_queue
        self.return_queue = return_queue
        self._abort_event = abort_event
        self._stop_event = threading.Event()

        self._commands = {'connect'     : self._connect_pump,
                        'set_flow_rate' : self._set_flow_rate,
                        'set_refill_rate': self._set_refill_rate,
                        'set_units'     : self._set_units,
                        'start_flow'    : self._start_flow,
                        'stop'          : self._stop_flow,
                        'aspirate'      : self._aspirate,
                        'dispense'      : self._dispense,
                        'is_moving'     : self._is_moving,
                        'send_cmd'      : self._send_cmd,
                        'disconnect'    : self._disconnect_pump,
                        'get_volume'    : self._get_volume,
                        'set_volume'    : self._set_volume,
                        'dispense_all'  : self._dispense_all,
                        'aspirate_all'  : self._aspirate_all,
                        'set_pump_cal'  : self._set_pump_cal,
                        'add_pump'      : self._add_pump,
                        'add_comlocks'  : self._add_comlocks,
                        'connect_remote': self._connect_pump_remote,
                        'get_status'    : self._get_status,
                        'get_status_multi': self._get_status_multiple,
                        'set_pump_dual_syringe': self._set_dual_syringe,
                        }

        self._connected_pumps = OrderedDict()

        self.comm_locks = {}

        self.known_pumps = {'VICI_M50'      : M50Pump,
                            'PHD_4400'      : PHD4400Pump,
                            'NE_500'        : NE500Pump,
                            'Soft'          : SoftPump,
                            'Soft_Syringe'  : SoftSyringePump,
                            }

    def run(self):
        """
        Custom run method for the thread.
        """
        while True:
            if len(self.command_queue) > 0:
                logger.debug("Getting new command")
                command, args, kwargs = self.command_queue.popleft()
            else:
                command = None

            if self._abort_event.is_set():
                logger.debug("Abort event detected")
                self._abort()
                command = None

            if self._stop_event.is_set():
                logger.debug("Stop event detected")
                self._abort()
                break

            if command is not None:
                logger.debug("Processing cmd '%s' with args: %s and kwargs: %s ", command, ', '.join(['{}'.format(a) for a in args]), ', '.join(['{}:{}'.format(kw, item) for kw, item in kwargs.items()]))
                try:
                    self._commands[command](*args, **kwargs)
                except Exception:
                    msg = ("Pump control thread failed to run command '%s' "
                        "with args: %s and kwargs: %s " %(command,
                        ', '.join(['{}'.format(a) for a in args]),
                        ', '.join(['{}:{}'.format(kw, item) for kw, item in kwargs.items()])))
                    logger.exception(msg)

                    if command == 'connect':
                        self.return_queue.append((args[1], 'connect', False))
                    elif command == 'disconnect':
                        self.return_queue.append((args[0], 'disconnect', False))

            else:
                time.sleep(0.01)

        if self._stop_event.is_set():
            self._stop_event.clear()
        else:
            self._abort()
        logger.info("Quitting pump control thread: %s", self.name)

    def _connect_pump(self, device, name, pump_type, **kwargs):
        """
        This method connects to a pump by creating a new :py:class:`Pump` subclass
        object (e.g. a new :py:class:`M50Pump` object). This pump is saved in the thread
        and can be called later to do stuff. All pumps must be connected before
        they can be used.

        :param device: The device comport as sent to pyserial
        :type device: str

        :param name: A unique identifier for the pump
        :type name: str

        :param pump_type: A pump type in the ``known_pumps`` dictionary.
        :type pump_type: str

        :param \*\*kwargs: This function accepts arbitrary keyword args that are passed
            directly to the :py:class:`Pump` subclass that is called. For example,
            for an :py:class:`M50Pump` you could pass ``flow_cal`` and ``backlash``.
        """
        logger.info("Connecting pump %s", name)
        new_pump = self.known_pumps[pump_type](device, name, **kwargs)
        self._connected_pumps[name] = new_pump
        self.return_queue.append((name, 'connect', True))
        logger.debug("Pump %s connected", name)

    def _connect_pump_remote(self, device, name, pump_type, **kwargs):
        """
        This method connects to a pump by creating a new :py:class:`Pump` subclass
        object (e.g. a new :py:class:`M50Pump` object). This pump is saved in the thread
        and can be called later to do stuff. All pumps must be connected before
        they can be used.

        :param device: The device comport as sent to pyserial
        :type device: str

        :param name: A unique identifier for the pump
        :type name: str

        :param pump_type: A pump type in the ``known_pumps`` dictionary.
        :type pump_type: str

        :param \*\*kwargs: This function accepts arbitrary keyword args that are passed
            directly to the :py:class:`Pump` subclass that is called. For example,
            for an :py:class:`M50Pump` you could pass ``flow_cal`` and ``backlash``.
        """
        logger.info("Connecting pump %s", name)
        if device in self.comm_locks:
            kwargs['comm_lock'] = self.comm_locks[device]

        new_pump = self.known_pumps[pump_type](device, name, **kwargs)

        self._connected_pumps[name] = new_pump
        self.return_queue.append((name, 'connect', True))
        logger.debug("Pump %s connected", name)

    def _disconnect_pump(self, name):
        """
        This method sets the flow rate for a pump.

        :param str name: The unique identifier for a pump that was used in the
            :py:func:`_connect_pump` method.

        :param float flow_rate: The flow rate for the pump.
        """
        logger.info("Disconnecting pump %s", name)
        pump = self._connected_pumps[name]
        pump.disconnect()
        del self._connected_pumps[name]
        self.return_queue.append((name, 'disconnect', True))
        logger.debug("Pump %s disconnected", name)

    def _add_pump(self, pump, name, **kwargs):
        logger.info('Adding pump %s', name)
        self._connected_pumps[name] = pump
        self.return_queue.append((name, 'add', True))
        logger.debug('Pump %s added', name)

    def _set_flow_rate(self, name, flow_rate):
        """
        This method sets the flow rate for a pump.

        :param str name: The unique identifier for a pump that was used in the
            :py:func:`_connect_pump` method.

        :param float flow_rate: The flow rate for the pump.
        """
        logger.info("Setting pump %s flow rate", name)
        pump = self._connected_pumps[name]
        pump.flow_rate = flow_rate
        logger.debug("Pump %s flow rate set", name)

    def _set_refill_rate(self, name, refill_rate):
        """
        This method sets the refill rate for a pump. Only works for pumps that
        have a refill rate, for example the Harvard syringe pumps.

        :param str name: The unique identifier for a pump that was used in the
            :py:func:`_connect_pump` method.

        :param float refill_rate: The refill rate for the pump.
        """
        logger.info("Setting pump %s refill rate", name)
        pump = self._connected_pumps[name]
        pump.refill_rate = refill_rate
        logger.debug("Pump %s refill rate set", name)

    def _set_units(self, name, units):
        """
        This method sets the units for the flow rate for a pump. This can be set to:
        nL/s, nL/min, uL/s, uL/min, mL/s, mL/min. Changing units keeps the
        flow rate constant, i.e. if the flow rate was set to 100 uL/min, and
        the units are changed to mL/min, the flow rate is set to 0.1 mL/min.

        :param str name: The unique identifier for a pump that was used in the
            :py:func:`_connect_pump` method.

        :param str units: The units for the pump.
        """
        logger.info("Setting pump %s units", name)
        pump = self._connected_pumps[name]
        pump.units = units
        logger.debug("Pump %s units set", name)

    def _set_volume(self, name, volume):
        """
        This method sets the volume for a fixed volume pump such as a syringe pump.

        :param str name: The unique identifier for a pump that was used in the
            :py:func:`_connect_pump` method.

        :param float volume: The volume for the pump.
        """
        logger.info("Setting pump %s volume", name)
        pump = self._connected_pumps[name]
        pump.volume = volume
        logger.debug("Pump %s volume set", name)

    def _get_volume(self, name):
        """
        This method gets the volume of a fixed volume pump such as a syringe pump.

        :param str name: The unique identifier for a pump that was used in the
            :py:func:`_connect_pump` method.
        """
        logger.debug("Getting pump %s volume", name)
        pump = self._connected_pumps[name]
        volume = pump.volume
        self.return_queue.append((name, 'volume', volume))
        logger.debug("Pump %s volume is %f", name, volume)

    def _start_flow(self, name, callback=None):
        """
        This method starts continuous flow for a pump.

        :param str name: The unique identifier for a pump that was used in the
            :py:func:`_connect_pump` method.
        """
        logger.info("Starting pump %s continuous flow", name)
        pump = self._connected_pumps[name]
        pump.start_flow()
        self.return_queue.append((name, 'start', True))

        if callback is not None:
            callback()

        logger.debug("Pump %s flow started", name)

    def _stop_flow(self, name):
        """
        This method stops all flow (continuous or finite) for a pump.

        :param str name: The unique identifier for a pump that was used in the
            :py:func:`_connect_pump` method.
        """
        logger.info("Stopping pump %s", name)
        pump = self._connected_pumps[name]
        pump.stop()
        self.return_queue.append((name, 'stop', True))
        logger.debug("Pump %s stopped", name)

    def _aspirate(self, name, vol, callback=None, units='uL'):
        """
        This method aspirates a fixed volume.

        :param str name: The unique identifier for a pump that was used in the
            :py:func:`_connect_pump` method.

        :param float vol: The volume to aspirate.

        :param str units: The units of the volume, can be nL, uL, or mL. Defaults to uL.
        """
        logger.info("Aspirating pump %s", name)
        pump = self._connected_pumps[name]
        pump.aspirate(vol, units)
        self.return_queue.append((name, 'start', True))

        if callback is not None:
            callback()

        logger.debug("Pump %s aspiration started", name)

    def _aspirate_all(self, name, callback=None):
        """
        This method aspirates all remaning volume for a fixed volume pump.

        :param str name: The unique identifier for a pump that was used in the
            :py:func:`_connect_pump` method.
        """
        logger.info("Aspirating all for pump %s", name)
        pump = self._connected_pumps[name]
        pump.aspirate_all()
        self.return_queue.append((name, 'start', True))

        if callback is not None:
            callback()

        logger.debug("Pump %s aspiration started", name)

    def _dispense(self, name, vol, callback=None, units='uL'):
        """
        This method dispenses a fixed volume.

        :param str name: The unique identifier for a pump that was used in the
            :py:func:`_connect_pump` method.

        :param float vol: The volume to dispense.

        :param str units: The units of the volume, can be nL, uL, or mL. Defaults to uL.
        """
        logger.info("Dispensing pump %s", name)
        pump = self._connected_pumps[name]
        pump.dispense(vol, units)
        self.return_queue.append((name, 'start', True))

        if callback is not None:
            callback()

        logger.debug("Pump %s dispensing started", name)

    def _dispense_all(self, name, callback=None):
        """
        This method dispenses all remaining volume for a fixed volume pump.

        :param str name: The unique identifier for a pump that was used in the
            :py:func:`_connect_pump` method.
        """
        logger.info("Dispensing all from pump %s", name)
        pump = self._connected_pumps[name]
        pump.dispense_all()
        self.return_queue.append((name, 'start', True))

        if callback is not None:
            callback()

        logger.debug("Pump %s dispensing started", name)

    def _is_moving(self, name):
        """
        This method returns where or not the pump is moving.

        :param str name: The unique identifier for a pump that was used in the
            :py:func:`_connect_pump` method.

        :param return_queue: The return queue to put the response in.
        :type return_queue: queue.Queue

        :rtype: bool
        """
        logger.debug("Checking if pump %s is moving", name)
        pump = self._connected_pumps[name]
        is_moving = pump.is_moving()
        self.return_queue.append((name, 'moving', is_moving))
        logger.debug("Pump %s is moving: %s", name, str(is_moving))

    def _set_pump_cal(self, name, diameter, max_volume, max_rate, syringe_id):
        logger.info("Setting pump %s calibration parameters", name)
        pump = self._connected_pumps[name]
        pump.set_pump_cal(diameter, max_volume, max_rate, syringe_id)
        logger.debug("Pump %s calibration parameters set", name)

    def _set_dual_syringe(self, name, dual_syringe):
        logger.info("Setting pump %s dual syringe to %s", name, str(dual_syringe))
        pump = self._connected_pumps[name]
        pump.dual_syringe = dual_syringe
        logger.debug("Pump %s dual syringe parameter set", name)

    def _get_status(self, name):
        logger.debug("Getting pump status")
        pump = self._connected_pumps[name]
        is_moving = pump.is_moving()
        volume = pump.volume
        self.return_queue.append((name, 'status', (is_moving, volume)))

    def _get_status_multiple(self, names):
        status = []
        for name in names:
            pump = self._connected_pumps[name]
            is_moving = pump.is_moving()
            volume = pump.volume
            status.append((is_moving, volume))

        self.return_queue.append((names, 'multi_status', status))

    def _send_cmd(self, name, cmd, get_response=True):
        """
        This method can be used to send an arbitrary command to the pump.
        If something is going to be used frequently, it probably should be
        added as a pump method.

        :param str name: The unique identifier for a pump that was used in the
            :py:func:`_connect_pump` method.

        :param cmd: The command to send, in an appropriate format for the pump.

        :param bool get_response: Whether the software should wait for a
            response from the pump. Defaults to ``True``.
        """
        logger.info("Sending pump %s cmd %r", name. cmd)
        pump = self._connected_pumps[name]
        pump.send_cmd(cmd, get_response)
        logger.debug("Pump %s command sent", name)

    def _add_comlocks(self, comm_locks):
        self.comm_locks.update(comm_locks)

    def _abort(self):
        """Clears the ``command_queue`` and aborts all current pump motions."""
        logger.info("Aborting pump control thread %s current and future commands", self.name)
        self.command_queue.clear()

        for name, pump in self._connected_pumps.items():
            pump.stop()

        self._abort_event.clear()
        logger.debug("Pump control thread %s aborted", self.name)

    def stop(self):
        """Stops the thread cleanly."""
        logger.info("Starting to clean up and shut down pump control thread: %s", self.name)
        self._stop_event.set()

class PumpPanel(wx.Panel):
    """
    This pump panel supports standard flow controls and settings, including
    connection settings, for a pump. It is meant to be embedded in a larger application
    and can be instanced several times, once for each pump. It communciates
    with the pumps using the :py:class:`PumpCommThread`. Currently it only supports
    the :py:class:`M50Pump`, but it should be easy to extend for other pumps. The
    only things that should have to be changed are the are adding in pump-specific
    settings, modeled after how the ``m50_pump_sizer`` is constructed in the
    :py:func:`_create_layout` function, and then add in type switching in the
    :py:func:`_on_type` function.
    """
    def __init__(self, parent, panel_id, panel_name, all_comports, pump_cmd_q,
        pump_answer_q, known_pumps, pump_name, pump_type=None, comport=None,
        pump_args=[], pump_kwargs={}, comm_lock=threading.Lock(), flow_rate='',
        refill_rate=''):
        """
        Initializes the custom thread. Important parameters here are the
        list of known commands ``_commands`` and known pumps ``known_pumps``.

        :param wx.Window parent: Parent class for the panel.

        :param int panel_id: wx ID for the panel.

        :param str panel_name: Name for the panel

        :param list all_comports: A list containing all comports that the pump
            could be connected to.

        :param collections.deque pump_cmd_q: The ``pump_cmd_q`` that was passed to
            the :py:class:`PumpCommThread`.

        :param list known_pumps: The list of known pump types, obtained from
            the :py:class:`PumpCommThread`.

        :param str pump_name: An identifier for the pump, displayed in the pump
            panel.

        :param str pump_type: One of the ``known_pumps``, corresponding to the pump
            connected to this panel. Only required if you are connecting the pump
            when the panel is first set up (rather than manually later).

        :param str comport: The comport the pump is connected to. Only required
            if you are connecting the pump when the panel is first set up (rather
            than manually later).

        :param list pump_args: Pump specific arguments for initialization.
            Only required if you are connecting the pump when the panel is first
            set up (rather than manually later).

        :param dict pump_kwargs: Pump specific keyword arguments for initialization.
            Only required if you are connecting the pump when the panel is first
            set up (rather than manually later).

        :param str pump_mode: Either 'continous' for continous flow pumps or
            'syringe' for syringe pumps.Only required if you are connecting the
            pump when the panel is first set up (rather than manually later).

        :param treading.Lock comm_lock: Used for pump communication, prevents
            multiple access on serial ports for pumps in a daisy chain.

        """

        wx.Panel.__init__(self, parent, panel_id, name=panel_name)
        logger.debug('Initializing PumpPanel for pump %s', pump_name)

        self.name = pump_name
        self.pump_cmd_q = pump_cmd_q
        self.all_comports = all_comports
        self.known_pumps = known_pumps
        self.answer_q = pump_answer_q
        self.connected = False
        self.comm_lock = comm_lock

        self.known_syringes = {'30 mL, EXEL': {'diameter': 23.5, 'max_volume': 30,
            'max_rate': 70},
            '3 mL, Medline P.C.': {'diameter': 9.1, 'max_volume': 3.0,
            'max_rate': 11},
            '6 mL, Medline P.C.': {'diameter': 12.8, 'max_volume': 6,
            'max_rate': 23},
            '10 mL, Medline P.C.': {'diameter': 16.564, 'max_volume': 10,
            'max_rate': 31},
            '20 mL, Medline P.C.': {'diameter': 20.3, 'max_volume': 20,
            'max_rate': 55},
            '0.25 mL, Hamilton Glass': {'diameter': 2.30, 'max_volume': 0.25,
            'max_rate': 11},
            '0.5 mL, Hamilton Glass': {'diameter': 3.26, 'max_volume': 0.5,
            'max_rate': 11},
            '1.0 mL, Hamilton Glass': {'diameter': 4.61, 'max_volume': 1.0,
            'max_rate': 11},
            }

        self.top_sizer = self._create_layout(flow_rate, refill_rate)

        self.monitor_flow_evt = threading.Event()
        self.monitor_flow_evt.clear()

        self.monitor_thread = threading.Thread(target=self._monitor_flow)
        self.monitor_thread.daemon = True
        self.monitor_thread.start()

        self.SetSizer(self.top_sizer)

        self._initpump(pump_type, comport, pump_args, pump_kwargs)


    def _create_layout(self, flow_rate='', refill_rate=''):
        """Creates the layout for the panel."""
        self.status = wx.StaticText(self, label='Not connected')
        self.syringe_volume = wx.StaticText(self, label='0', size=(40,-1),
            style=wx.ST_NO_AUTORESIZE)
        self.syringe_volume_label = wx.StaticText(self, label='Current volume:')
        self.syringe_volume_units = wx.StaticText(self, label='mL')
        self.set_syringe_volume = wx.Button(self, label='Set Current Volume')
        self.set_syringe_volume.Bind(wx.EVT_BUTTON, self._on_set_volume)
        self.syringe_vol_gauge = wx.Gauge(self, size=(40, -1),
            style=wx.GA_HORIZONTAL|wx.GA_SMOOTH)
        self.syringe_vol_gauge_low = wx.StaticText(self, label='0')
        self.syringe_vol_gauge_high = wx.StaticText(self, label='')

        self.vol_gauge = wx.BoxSizer(wx.HORIZONTAL)
        self.vol_gauge.Add(self.syringe_vol_gauge_low,
            flag=wx.ALIGN_CENTER_VERTICAL)
        self.vol_gauge.Add(self.syringe_vol_gauge, 1, border=2,
            flag=wx.LEFT|wx.ALIGN_CENTER_VERTICAL|wx.EXPAND)
        self.vol_gauge.Add(self.syringe_vol_gauge_high, border=2,
            flag=wx.LEFT|wx.ALIGN_CENTER_VERTICAL)

        status_grid = wx.GridBagSizer(vgap=5, hgap=5)
        status_grid.Add(wx.StaticText(self, label='Pump name:'), (0,0),
            flag=wx.ALIGN_CENTER_VERTICAL)
        status_grid.Add(wx.StaticText(self, label=self.name), (0,1), span=(1,2),
            flag=wx.ALIGN_CENTER_VERTICAL|wx.EXPAND)
        status_grid.Add(wx.StaticText(self, label='Status: '), (1,0),
            flag=wx.ALIGN_CENTER_VERTICAL)
        status_grid.Add(self.status, (1,1), span=(1,2),
            flag=wx.ALIGN_CENTER_VERTICAL|wx.EXPAND)
        status_grid.Add(self.syringe_volume_label, (2,0),
            flag=wx.ALIGN_CENTER_VERTICAL)
        status_grid.Add(self.syringe_volume, (2,1),
            flag=wx.ALIGN_CENTER_VERTICAL)
        status_grid.Add(self.syringe_volume_units, (2,2),
            flag=wx.ALIGN_CENTER_VERTICAL)
        status_grid.Add(self.vol_gauge, (3,1), span=(1,2),
            flag=wx.ALIGN_CENTER_VERTICAL|wx.EXPAND)
        status_grid.Add(self.set_syringe_volume, (4,1), span=(1,2),
            flag=wx.LEFT|wx.ALIGN_RIGHT|wx.ALIGN_CENTER_VERTICAL)

        self.status_sizer = wx.StaticBoxSizer(wx.StaticBox(self, label='Info'),
            wx.VERTICAL)
        self.status_sizer.Add(status_grid, 1, wx.EXPAND)

        self.mode_ctrl = wx.Choice(self, choices=['Continuous flow', 'Fixed volume'])
        self.mode_ctrl.SetSelection(0)
        self.direction_ctrl = wx.Choice(self, choices=['Dispense', 'Aspirate'])
        self.direction_ctrl.SetSelection(0)
        self.flow_rate_ctrl = wx.TextCtrl(self, value=flow_rate, size=(60,-1))
        self.flow_units_lbl = wx.StaticText(self, label='mL/min')
        self.refill_rate_lbl = wx.StaticText(self, label='Refill rate:')
        self.refill_rate_ctrl = wx.TextCtrl(self, value=refill_rate, size=(60,-1))
        self.refill_rate_units = wx.StaticText(self, label='mL')
        self.volume_lbl = wx.StaticText(self, label='Volume:')
        self.volume_ctrl = wx.TextCtrl(self, size=(60,-1))
        self.vol_units_lbl = wx.StaticText(self, label='mL')

        self.mode_ctrl.Bind(wx.EVT_CHOICE, self._on_mode)

        basic_ctrl_sizer = wx.GridBagSizer(vgap=2, hgap=2)
        basic_ctrl_sizer.Add(wx.StaticText(self, label='Mode:'), (0,0),
            flag=wx.ALIGN_CENTER_VERTICAL)
        basic_ctrl_sizer.Add(self.mode_ctrl, (0,1), span=(1,2),
            flag=wx.ALIGN_CENTER_VERTICAL)
        basic_ctrl_sizer.Add(wx.StaticText(self, label='Direction:'), (1,0),
            flag=wx.ALIGN_CENTER_VERTICAL)
        basic_ctrl_sizer.Add(self.direction_ctrl, (1,1), span=(1,2),
            flag=wx.ALIGN_CENTER_VERTICAL)
        basic_ctrl_sizer.Add(wx.StaticText(self, label='Flow rate:'), (2,0),
            flag=wx.ALIGN_CENTER_VERTICAL)
        basic_ctrl_sizer.Add(self.flow_rate_ctrl, (2,1),
            flag=wx.ALIGN_CENTER_VERTICAL)
        basic_ctrl_sizer.Add(self.flow_units_lbl, (2,2),
            flag=wx.ALIGN_CENTER_VERTICAL|wx.ALIGN_LEFT)
        basic_ctrl_sizer.Add(self.refill_rate_lbl, (3,0),
            flag=wx.ALIGN_CENTER_VERTICAL)
        basic_ctrl_sizer.Add(self.refill_rate_ctrl, (3,1),
            flag=wx.ALIGN_CENTER_VERTICAL)
        basic_ctrl_sizer.Add(self.refill_rate_units, (3,2),
            flag=wx.ALIGN_CENTER_VERTICAL|wx.ALIGN_LEFT)
        basic_ctrl_sizer.Add(self.volume_lbl, (4,0),
            flag=wx.RESERVE_SPACE_EVEN_IF_HIDDEN|wx.ALIGN_CENTER_VERTICAL)
        basic_ctrl_sizer.Add(self.volume_ctrl, (4,1),
            flag=wx.RESERVE_SPACE_EVEN_IF_HIDDEN|wx.ALIGN_CENTER_VERTICAL)
        basic_ctrl_sizer.Add(self.vol_units_lbl, (4,2),
            flag=wx.RESERVE_SPACE_EVEN_IF_HIDDEN|wx.ALIGN_CENTER_VERTICAL|wx.ALIGN_LEFT)
        basic_ctrl_sizer.AddGrowableCol(1)
        basic_ctrl_sizer.SetEmptyCellSize((0,0))


        self.run_button = wx.Button(self, label='Start')
        self.fr_button = wx.Button(self, label='Change flow rate')

        self.run_button.Bind(wx.EVT_BUTTON, self._on_run)
        self.fr_button.Bind(wx.EVT_BUTTON, self._on_fr_change)

        button_ctrl_sizer = wx.BoxSizer(wx.HORIZONTAL)
        button_ctrl_sizer.Add(self.run_button, 0, wx.ALIGN_CENTER_VERTICAL)
        button_ctrl_sizer.Add(self.fr_button, 0, wx.ALIGN_CENTER_VERTICAL|wx.RESERVE_SPACE_EVEN_IF_HIDDEN)


        self.type_ctrl = wx.Choice(self,
            choices=[item.replace('_', ' ') for item in self.known_pumps.keys()],
            style=wx.CB_SORT)
        self.type_ctrl.SetSelection(0)
        self.com_ctrl = wx.Choice(self, choices=self.all_comports, style=wx.CB_SORT)
        self.vol_unit_ctrl = wx.Choice(self, choices=['nL', 'uL', 'mL'])
        self.vol_unit_ctrl.SetSelection(2)
        self.time_unit_ctrl = wx.Choice(self, choices=['s', 'min'])
        self.time_unit_ctrl.SetSelection(1)

        self.type_ctrl.Bind(wx.EVT_CHOICE, self._on_type)
        self.vol_unit_ctrl.Bind(wx.EVT_CHOICE, self._on_units)
        self.time_unit_ctrl.Bind(wx.EVT_CHOICE, self._on_units)

        gen_settings_sizer = wx.FlexGridSizer(rows=4, cols=2, vgap=2, hgap=2)
        gen_settings_sizer.AddGrowableCol(1)
        gen_settings_sizer.Add(wx.StaticText(self, label='Pump type:'),
            flag=wx.ALIGN_CENTER_VERTICAL)
        gen_settings_sizer.Add(self.type_ctrl, 1,
            flag=wx.ALIGN_CENTER_VERTICAL)
        gen_settings_sizer.Add(wx.StaticText(self, label='COM port:'))
        gen_settings_sizer.Add(self.com_ctrl, 1,
            flag=wx.ALIGN_CENTER_VERTICAL)
        gen_settings_sizer.Add(wx.StaticText(self, label='Volume unit:'),
            flag=wx.ALIGN_CENTER_VERTICAL)
        gen_settings_sizer.Add(self.vol_unit_ctrl,
            flag=wx.ALIGN_CENTER_VERTICAL)
        gen_settings_sizer.Add(wx.StaticText(self, label='Time unit:'),
            flag=wx.ALIGN_CENTER_VERTICAL)
        gen_settings_sizer.Add(self.time_unit_ctrl,
            flag=wx.ALIGN_CENTER_VERTICAL)


        self.m50_fcal = wx.TextCtrl(self, value='628', size=(60, -1))
        self.m50_bcal = wx.TextCtrl(self, value='1.5', size=(60, -1))

        self.m50_settings_sizer = wx.FlexGridSizer(rows=2, cols=3, vgap=2, hgap=2)
        self.m50_settings_sizer.AddGrowableCol(1)
        self.m50_settings_sizer.Add(wx.StaticText(self, label='Flow Cal.:'),
            flag=wx.ALIGN_CENTER_VERTICAL)
        self.m50_settings_sizer.Add(self.m50_fcal,1,
            flag=wx.ALIGN_CENTER_VERTICAL)
        self.m50_settings_sizer.Add(wx.StaticText(self, label='uL/rev.'),
            flag=wx.ALIGN_CENTER_VERTICAL)
        self.m50_settings_sizer.Add(wx.StaticText(self, label='Backlash:'),
            flag=wx.ALIGN_CENTER_VERTICAL)
        self.m50_settings_sizer.Add(self.m50_bcal, 1,
            flag=wx.ALIGN_CENTER_VERTICAL)
        self.m50_settings_sizer.Add(wx.StaticText(self, label='uL'),
            flag=wx.ALIGN_CENTER_VERTICAL)


        syr_types = sorted(self.known_syringes.keys(), key=lambda x: float(x.split()[0]))
        self.syringe_type = wx.Choice(self, choices=syr_types)
        self.syringe_type.SetSelection(0)
        self.syringe_type.Bind(wx.EVT_CHOICE, self._on_syringe_type)
        self.pump_address = wx.TextCtrl(self, size=(60, -1))
        self.dual_syringe = wx.Choice(self, choices=['True', 'False'])
        self.dual_syringe.SetStringSelection('False')

        self.phd4400_settings_sizer = wx.FlexGridSizer(cols=2, vgap=2, hgap=2)
        self.phd4400_settings_sizer.Add(wx.StaticText(self, label='Syringe type:'),
            flag=wx.ALIGN_CENTER_VERTICAL)
        self.phd4400_settings_sizer.Add(self.syringe_type,
            flag=wx.ALIGN_CENTER_VERTICAL)
        self.phd4400_settings_sizer.Add(wx.StaticText(self, label='Pump address:'),
            flag=wx.ALIGN_CENTER_VERTICAL)
        self.phd4400_settings_sizer.Add(self.pump_address,
            flag=wx.ALIGN_CENTER_VERTICAL)
        self.phd4400_settings_sizer.Add(wx.StaticText(self, label='Dual syringes:'),
            flag=wx.ALIGN_CENTER_VERTICAL)
        self.phd4400_settings_sizer.Add(self.dual_syringe,
            flag=wx.ALIGN_CENTER_VERTICAL)


        syr_types = sorted(self.known_syringes.keys(), key=lambda x: float(x.split()[0]))
        self.syringe_type2 = wx.Choice(self, choices=syr_types)
        self.syringe_type2.SetSelection(0)
        self.syringe_type2.Bind(wx.EVT_CHOICE, self._on_syringe_type)

        self.soft_syringe_settings_sizer = wx.FlexGridSizer(cols=2, vgap=2, hgap=2)
        self.soft_syringe_settings_sizer.Add(wx.StaticText(self, label='Syringe type:'),
            flag=wx.ALIGN_CENTER_VERTICAL)
        self.soft_syringe_settings_sizer.Add(self.syringe_type2,
            flag=wx.ALIGN_CENTER_VERTICAL)

        self.connect_button = wx.Button(self, label='Connect')
        self.connect_button.Bind(wx.EVT_BUTTON, self._on_connect)


        self.control_box_sizer = wx.StaticBoxSizer(wx.StaticBox(self, label='Controls'),
            wx.VERTICAL)
        self.control_box_sizer.Add(basic_ctrl_sizer, flag=wx.EXPAND)
        self.control_box_sizer.Add(button_ctrl_sizer, flag=wx.ALIGN_CENTER_HORIZONTAL|wx.TOP, border=2)

        self.settings_box_sizer = wx.StaticBoxSizer(wx.StaticBox(self, label='Settings'),
            wx.VERTICAL)
        self.settings_box_sizer.Add(gen_settings_sizer, flag=wx.EXPAND)
        self.settings_box_sizer.Add(self.m50_settings_sizer, flag=wx.EXPAND|wx.TOP, border=2)
        self.settings_box_sizer.Add(self.phd4400_settings_sizer, flag=wx.EXPAND|wx.TOP, border=2)
        self.settings_box_sizer.Add(self.soft_syringe_settings_sizer, flag=wx.EXPAND|wx.TOP, border=2)
        self.settings_box_sizer.Add(self.connect_button, flag=wx.ALIGN_CENTER_HORIZONTAL|wx.TOP, border=2)

        top_sizer = wx.BoxSizer(wx.VERTICAL)
        top_sizer.Add(self.status_sizer, flag=wx.EXPAND)
        top_sizer.Add(self.control_box_sizer, border=5, flag=wx.EXPAND|wx.TOP)
        top_sizer.Add(self.settings_box_sizer, border=5, flag=wx.EXPAND|wx.TOP)

        self.volume_lbl.Hide()
        self.volume_ctrl.Hide()
        self.vol_units_lbl.Hide()
        self.fr_button.Hide()

        self.settings_box_sizer.Hide(self.m50_settings_sizer, recursive=True)
        self.settings_box_sizer.Hide(self.phd4400_settings_sizer, recursive=True)
        self.settings_box_sizer.Hide(self.soft_syringe_settings_sizer, recursive=True)

        if self.type_ctrl.GetStringSelection() == 'VICI M50':
            self.settings_box_sizer.Show(self.m50_settings_sizer, recursive=True)
            self.pump_mode = 'continuous'

        elif (self.type_ctrl.GetStringSelection() == 'PHD 4400'
            or self.type_ctrl.GetStringSelection() == 'NE 500'):
            self.settings_box_sizer.Show(self.phd4400_settings_sizer, recursive=True)
            self.pump_mode = 'syringe'

        elif self.type_ctrl.GetStringSelection() == 'Soft':
            self.pump_mode = 'continuous'

        elif self.type_ctrl.GetStringSelection() == 'Soft Syringe':
            self.settings_box_sizer.Show(self.soft_syringe_settings_sizer, recursive=True)
            self.pump_mode = 'syringe'

        if self.pump_mode == 'continuous':
            self.status_sizer.Hide(self.vol_gauge, recursive=True)
            self.syringe_volume.Hide()
            self.syringe_volume_units.Hide()
            self.syringe_volume_label.Hide()
            self.set_syringe_volume.Hide()
            self.refill_rate_ctrl.Hide()
            self.refill_rate_lbl.Hide()
            self.refill_rate_units.Hide()

        vol_unit = self.vol_unit_ctrl.GetStringSelection()
        t_unit = self.time_unit_ctrl.GetStringSelection()
        self.flow_units_lbl.SetLabel('{}/{}'.format(vol_unit, t_unit))
        self.vol_units_lbl.SetLabel(vol_unit)
        self.syringe_volume_units.SetLabel(vol_unit)
        self.refill_rate_units.SetLabel('{}/{}'.format(vol_unit, t_unit))
        self.Refresh()

        return top_sizer

    def _initpump(self, pump_type, comport, pump_args, pump_kwargs):
        """
        Initializes the pump parameters if any were provided. If enough are
        provided the pump is automatically connected.

        :param str pump_type: The pump type, corresponding to a ``known_pump``.

        :param str comport: The comport the pump is attached to.

        :param list pump_args: The pump positional initialization values.
            Appropriate values depend on the pump.

        :param dict pump_kwargs: The pump key word arguments. Appropriate
            values depend on the pump.
        """
        my_pumps = [item.replace('_', ' ') for item in self.known_pumps.keys()]
        if pump_type in my_pumps:
            # self.type_ctrl.SetStringSelection(pump_type)
            self.type_ctrl.SetSelection(self.type_ctrl.GetStrings().index(pump_type))
            self._on_type(None)

        if comport in self.all_comports:
            self.com_ctrl.SetSelection(self.com_ctrl.GetStrings().index(comport))
            # self.com_ctrl.SetStringSelection(comport)

        if pump_type == 'VICI M50':
            if 'flow_cal' in pump_kwargs.keys():
                self.m50_fcal.ChangeValue(pump_kwargs['flow_cal'])
            if 'backlash' in pump_kwargs.keys():
                self.m50_bcal.ChangeValue(pump_kwargs['backlash'])

            if len(pump_args) >= 1:
                self.m50_fcal.ChangeValue(pump_args[0])
            if len(pump_args) == 2:
                self.m50_bcal.ChangeValue(pump_args[1])

        elif pump_type == 'PHD 4400' or pump_type == 'NE 500':
            if 'syringe' in pump_kwargs.keys():
                self.syringe_type.SetStringSelection(pump_kwargs['syringe'])

            if 'address' in pump_kwargs.keys():
                self.pump_address.SetValue(pump_kwargs['address'])

            if 'dual_syringe' in pump_kwargs.keys():
                self.dual_syringe.SetStringSelection(pump_kwargs['dual_syringe'])

            if len(pump_args) >=1:
                self.syringe_type.SetStringSelection(pump_args[0])
                max_vol = self.known_syringes[pump_args[0]]['max_volume']
                self.syringe_vol_gauge_high.SetLabel(str(max_vol))
                self.syringe_vol_gauge.SetRange(int(round(float(max_vol)*1000)))

            if len(pump_args) >= 2:
                self.pump_address.SetValue(pump_args[1])

            if len(pump_args) >= 3:
                self.dual_syringe.SetStringSelection(str(pump_args[2]))

        elif pump_type == 'Soft Syringe':
            if 'syringe' in pump_kwargs.keys():
                self.syringe_type2.SetStringSelection(pump_kwargs['syringe'])

            if len(pump_args) >=1:
                self.syringe_type2.SetStringSelection(pump_args[0])
                max_vol = self.known_syringes[pump_args[0]]['max_volume']
                self.syringe_vol_gauge_high.SetLabel(str(max_vol))
                self.syringe_vol_gauge.SetRange(int(round(float(max_vol)*1000)))

        if pump_type in my_pumps and comport in self.all_comports:
            logger.info('Initialized pump %s on startup', self.name)
            self._connect()

        elif pump_type == 'Soft' or pump_type == 'Soft Syringe':
            logger.info('Initialized pump %s on startup', self.name)
            self._connect()

    def _on_type(self, evt):
        """Called when the pump type is changed in the GUI."""
        pump = self.type_ctrl.GetStringSelection()
        logger.info('Changed the pump type to %s for pump %s', pump, self.name)

        if pump == 'VICI M50':
            self.settings_box_sizer.Show(self.m50_settings_sizer, recursive=True)
            self.settings_box_sizer.Hide(self.phd4400_settings_sizer, recursive=True)
            self.settings_box_sizer.Hide(self.soft_syringe_settings_sizer, recursive=True)
            self.pump_mode = 'continuous'
        elif pump == 'PHD 4400' or pump == 'NE 500':
            self.settings_box_sizer.Hide(self.m50_settings_sizer, recursive=True)
            self.settings_box_sizer.Show(self.phd4400_settings_sizer, recursive=True)
            self.settings_box_sizer.Hide(self.soft_syringe_settings_sizer, recursive=True)
            self.pump_mode = 'syringe'
        elif pump == 'Soft':
            self.settings_box_sizer.Hide(self.m50_settings_sizer, recursive=True)
            self.settings_box_sizer.Hide(self.phd4400_settings_sizer, recursive=True)
            self.settings_box_sizer.Hide(self.soft_syringe_settings_sizer, recursive=True)
            self.pump_mode = 'continuous'
        elif pump == 'Soft Syringe':
            self.settings_box_sizer.Hide(self.m50_settings_sizer, recursive=True)
            self.settings_box_sizer.Hide(self.phd4400_settings_sizer, recursive=True)
            self.settings_box_sizer.Show(self.soft_syringe_settings_sizer, recursive=True)
            self.pump_mode = 'syringe'

        if self.pump_mode == 'continuous':
            self.status_sizer.Hide(self.vol_gauge, recursive=True)
            self.syringe_volume.Hide()
            self.syringe_volume_units.Hide()
            self.syringe_volume_label.Hide()
            self.set_syringe_volume.Hide()
            self.refill_rate_ctrl.Hide()
            self.refill_rate_lbl.Hide()
            self.refill_rate_units.Hide()
        else:
            self.status_sizer.Show(self.vol_gauge, recursive=True)
            self.syringe_volume.Show()
            self.syringe_volume_units.Show()
            self.syringe_volume_label.Show()
            self.set_syringe_volume.Show()
            self.refill_rate_ctrl.Show()
            self.refill_rate_lbl.Show()
            self.refill_rate_units.Show()

        self.Layout()

    def _on_units(self, evt):
        """Called when the units are changed in the GUI."""
        vol_unit = self.vol_unit_ctrl.GetStringSelection()
        t_unit = self.time_unit_ctrl.GetStringSelection()

        old_units = self.flow_units_lbl.GetLabel()

        self.flow_units_lbl.SetLabel('{}/{}'.format(vol_unit, t_unit))
        self.vol_units_lbl.SetLabel(vol_unit)
        self.syringe_volume_units.SetLabel(vol_unit)
        self.refill_units_lbl.SetLabel('{}/{}'.format(vol_unit, t_unit))

        try:
            flow_rate = float(self.flow_rate_ctrl.GetValue())
        except ValueError:
            flow_rate = 0

        old_vol, old_t = old_units.split('/')

        if old_vol != vol_unit:
            if (old_vol == 'nL' and vol_unit == 'uL') or (old_vol == 'uL' and vol_unit == 'mL'):
                flow_rate = flow_rate/1000.
            elif old_vol == 'nL' and vol_unit == 'mL':
                flow_rate = flow_rate/1000000.
            elif (old_vol == 'mL' and vol_unit == 'uL') or (old_vol == 'uL' and vol_unit == 'nL'):
                flow_rate = flow_rate*1000.
            elif old_vol == 'mL' and vol_unit == 'nL':
                flow_rate = flow_rate*1000000.
        if old_t != t_unit:
            if old_t == 'min':
                flow_rate = flow_rate/60
            else:
                flow_rate = flow_rate*60

        if flow_rate != 0:
            self.flow_rate_ctrl.ChangeValue('{0:.3f}'.format(flow_rate))

        try:
            refill_rate = float(self.refill_rate_ctrl.GetValue())
        except ValueError:
            refill_rate = 0

        old_vol, old_t = old_units.split('/')

        if old_vol != vol_unit:
            if (old_vol == 'nL' and vol_unit == 'uL') or (old_vol == 'uL' and vol_unit == 'mL'):
                refill_rate = refill_rate/1000.
            elif old_vol == 'nL' and vol_unit == 'mL':
                refill_rate = refill_rate/1000000.
            elif (old_vol == 'mL' and vol_unit == 'uL') or (old_vol == 'uL' and vol_unit == 'nL'):
                refill_rate = refill_rate*1000.
            elif old_vol == 'mL' and vol_unit == 'nL':
                refill_rate = refill_rate*1000000.
        if old_t != t_unit:
            if old_t == 'min':
                refill_rate = refill_rate/60
            else:
                refill_rate = refill_rate*60

        if refill_rate != 0:
            self.refill_rate_ctrl.ChangeValue('{0:.3f}'.format(refill_rate))

        logger.debug('Changed the pump units to %s and %s for pump %s', vol_unit, t_unit, self.name)

    def _on_mode(self, evt):
        """Called when the flow mode is changed in the GUI"""
        mode = self.mode_ctrl.GetStringSelection()

        if mode == 'Continuous flow':
            self.volume_lbl.Hide()
            self.volume_ctrl.Hide()
            self.vol_units_lbl.Hide()
        else:
            self.volume_lbl.Show()
            self.volume_ctrl.Show()
            self.vol_units_lbl.Show()

        logger.debug('Changed the pump mode to %s for pump %s', mode, self.name)

    def _on_run(self, evt):
        """Called when flow is started or stopped in the GUI."""
        if self.connected:
            if self.run_button.GetLabel() == 'Start':
                fr_set = self._set_flowrate()
                if not fr_set:
                    return

                mode = self.mode_ctrl.GetStringSelection()
                if mode == 'Fixed volume':
                    try:
                        vol = float(self.volume_ctrl.GetValue())
                    except Exception:
                        msg = "Volume must be a number."
                        wx.MessageBox(msg, "Error setting volume")
                        logger.debug('Failed to set dispense/aspirate volume to %s for pump %s', vol, self.name)
                        return

                logger.info('Starting pump %s flow', self.name)
                if self.pump_mode == 'continuous':
                    if mode == 'Fixed volume':
                        cmd = self.direction_ctrl.GetStringSelection().lower()
                        self._send_cmd(cmd)
                        self._set_status(cmd.capitalize())
                    else:
                        self._send_cmd('start_flow')
                        self._set_status('Flowing')
                else:
                    if mode == 'Fixed volume':
                        cmd = self.direction_ctrl.GetStringSelection().lower()
                        self._send_cmd(cmd)
                        self._set_status(cmd.capitalize())
                    else:
                        direction = self.direction_ctrl.GetStringSelection().lower()
                        cmd = '{}_all'.format(direction)
                        self._send_cmd(cmd)
                        self._set_status(direction.capitalize())

                self.fr_button.Show()
                self.run_button.SetLabel('Stop')

            else:
                logger.info('Stopping pump %s flow', self.name)
                self._send_cmd('stop')

                self.run_button.SetLabel('Start')
                self.fr_button.Hide()
                self.monitor_flow_evt.clear()

                self._set_status('Done')

        else:
            msg = "Cannot start pump flow before the pump is connected."
            wx.MessageBox(msg, "Error starting flow")
            logger.debug('Failed to start flow for pump %s because it is not connected', self.name)

    def _on_fr_change(self, evt):
        """Called when the flow rate is started or stopped in the GUI."""
        self._set_flowrate()

    def _on_connect(self, evt):
        """Called when a pump is connected in the GUI."""
        self._connect()

    def _on_set_volume(self, evt):
        wx.CallAfter(self._set_volume)

    def _set_volume(self):
        vol = wx.GetTextFromUser("Enter current syringe volume:",
            "Set Syringe Volume", "0", parent=self)

        try:
            vol = float(vol)
            if vol != -1:
                self.pump.volume = vol

            self._get_volume()

        except ValueError:
            msg = "Volume must be a number."
            wx.MessageBox(msg, "Error setting volume")


    def _on_syringe_type(self, evt):
        syringe_type = evt.GetEventObject()

        if self.connected:
            self._send_cmd('set_pump_cal')

        max_vol = self.known_syringes[syringe_type.GetStringSelection()]['max_volume']
        self.syringe_vol_gauge_high.SetLabel(str(max_vol))
        self.syringe_vol_gauge.SetRange(int(round(float(max_vol)*1000)))

    def _connect(self):
        """Initializes the pump in the PumpCommThread"""
        pump = self.type_ctrl.GetStringSelection().replace(' ', '_')

        if pump == 'VICI_M50':
            try:
                fc = float(self.m50_fcal.GetValue())
                bc = float(self.m50_bcal.GetValue())
            except Exception:
                msg = "Calibration values must be numbers."
                wx.MessageBox(msg, "Error setting calibration values")
                logger.debug('Failed to connect to pump %s because the M50 calibration values were bad', self.name)
                return

        com = self.com_ctrl.GetStringSelection()
        pump = self.type_ctrl.GetStringSelection().replace(' ', '_')

        if pump == 'VICI_M50':
            kwargs = {'flow_cal': fc, 'backlash_cal': bc, 'comm_lock': self.comm_lock}
        elif pump == 'PHD_4400' or pump == 'NE_500':
            kwargs = copy.deepcopy(self.known_syringes[self.syringe_type.GetStringSelection()])
            kwargs['comm_lock'] = self.comm_lock
            kwargs['syringe_id'] = self.syringe_type.GetStringSelection()
            kwargs['pump_address'] = self.pump_address.GetValue()
            kwargs['dual_syringe'] = self.dual_syringe.GetStringSelection() == 'True'
        elif pump == 'Soft_Syringe':
            kwargs = copy.deepcopy(self.known_syringes[self.syringe_type2.GetStringSelection()])
            kwargs['syringe_id'] = self.syringe_type2.GetStringSelection()
        else:
            kwargs = {}

        try:
            self.pump = self.known_pumps[pump](com, self.name, **kwargs)
            self._set_status('Connected')
            self._send_cmd('add_pump')
        except Exception as e:
            logger.error(e)
            self._set_status('Connection Failed')
            return

        start_time = time.time()
        while len(self.answer_q) == 0 and time.time()-start_time < 5:
            time.sleep(0.01)

        if len(self.answer_q) > 0:
            self.answer_q.popleft()

        logger.info('Connected to pump %s', self.name)
        self.connected = True
        self.connect_button.SetLabel('Reconnect')

        return

    def start_callback(self):
        self.monitor_flow_evt.set()

    def _get_volume(self):
        """Initializes the pump in the PumpCommThread"""
        # self.comm_lock.acquire()
        volume = self.pump.volume
        # self.comm_lock.release()

        wx.CallAfter(self._set_status_volume, volume)
        wx.CallAfter(self.syringe_vol_gauge.SetValue,
            int(round(float(volume)*1000)))

        print(volume)

    def _get_volume_delay(self, delay):
        wx.CallLater(delay*1000, self._get_volume)

    def _set_status(self, status):
        """
        Changes the status in the GUI.

        :param str status: The status to display.
        """
        logger.debug('Setting pump %s status to %s', self.name, status)
        self.status.SetLabel(status)

    def _set_status_volume(self, volume):
        logger.debug("Setting pump %s volume to %s", self.name, volume)
        self.syringe_volume.SetLabel('{}'.format(round(float(volume), 3)))

    def _set_flowrate(self):
        """
        Sets the flowrate for the pump.

        :returns: ``True`` if the flow rate is set successfully, ``False`` otherwise.
        :rtype: bool
        """
        self._send_cmd('set_units')

        if self.type_ctrl.GetStringSelection() == 'NE 500':
            if self.direction_ctrl.GetStringSelection() == 'Dispense':
                try:
                    fr = float(self.flow_rate_ctrl.GetValue())
                    self._send_cmd('set_flow_rate')
                    success = True
                    logger.debug('Set pump %s flow rate to %s', self.name, str(fr))
                except Exception:
                    msg = "Flow rate must be a number."
                    wx.MessageBox(msg, "Error setting flow rate")
                    success = False
                    logger.debug('Failed to set pump %s flow rate', self.name)

            else:
                try:
                    fr = float(self.refill_rate_ctrl.GetValue())
                    self._send_cmd('set_refill_rate')
                    success = True
                    logger.debug('Set pump %s flow rate to %s', self.name, str(fr))
                except Exception:
                    msg = "Refill rate must be a number."
                    wx.MessageBox(msg, "Error setting refill rate")
                    success = False
                    logger.debug('Failed to set pump %s refill rate', self.name)

        else:
            try:
                fr = float(self.flow_rate_ctrl.GetValue())
                self._send_cmd('set_flow_rate')
                success = True
                logger.debug('Set pump %s flow rate to %s', self.name, str(fr))
            except Exception:
                msg = "Flow rate must be a number."
                wx.MessageBox(msg, "Error setting flow rate")
                success = False
                logger.debug('Failed to set pump %s flow rate', self.name)

            if success and self.pump_mode == 'syringe':
                try:
                    fr = float(self.refill_rate_ctrl.GetValue())
                    self._send_cmd('set_refill_rate')
                    success = True
                    logger.debug('Set pump %s flow rate to %s', self.name, str(fr))
                except Exception:
                    msg = "Refill rate must be a number."
                    wx.MessageBox(msg, "Error setting refill rate")
                    success = False
                    logger.debug('Failed to set pump %s refill rate', self.name)

        return success

    def _monitor_flow(self):
        """
        Called every second when the pump is moving in fixed volume mode.
        It checks the pump status, and if it is done moving it updates the GUI
        status.
        """
        while True:
            self.monitor_flow_evt.wait()
            # self.comm_lock.acquire()
            is_moving = self.pump.is_moving()
            # self.comm_lock.release()

            if not is_moving:
                wx.CallAfter(self.run_button.SetLabel, 'Start')
                wx.CallAfter(self.fr_button.Hide)
                wx.CallAfter(self._set_status, 'Done')
                self.monitor_flow_evt.clear()

                if self.pump_mode == 'syringe':
                    self._send_cmd('stop')

            if self.pump_mode == 'syringe':
                self._get_volume()

            time.sleep(1)

            if not is_moving and self.pump_mode == 'syringe':
                wx.CallAfter(self._get_volume_delay, 2)

    def _send_cmd(self, cmd, args=None):
        """
        Sends commands to the pump using the ``pump_cmd_q`` that was given
        to :py:class:`PumpCommThread`.

        :param str cmd: The command to send, matching the command in the
            :py:class:`PumpCommThread` ``_commands`` dictionary.
        """
        logger.debug('Sending pump %s command %s', self.name, cmd)
        if cmd == 'is_moving':
            self.pump_cmd_q.append(('is_moving', (self.name), {}))
        elif cmd == 'start_flow':
            self.pump_cmd_q.append(('start_flow', (self.name, self.start_callback), {}))
        elif cmd == 'stop':
            self.pump_cmd_q.append(('stop', (self.name,), {}))
        elif cmd == 'dispense':
            units = self.flow_units_lbl.GetLabel()
            vol = float(self.volume_ctrl.GetValue())
            self.pump_cmd_q.append(('dispense', (self.name, vol, self.start_callback, units), {}))
        elif cmd == 'aspirate':
            units = self.flow_units_lbl.GetLabel()
            vol = float(self.volume_ctrl.GetValue())
            self.pump_cmd_q.append(('aspirate', (self.name, vol, self.start_callback, units), {}))
        elif cmd == 'dispense_all':
            self.pump_cmd_q.append(('dispense_all', (self.name, self.start_callback), {}))
        elif cmd == 'aspirate_all':
            self.pump_cmd_q.append(('aspirate_all', (self.name, self.start_callback), {}))
        elif cmd == 'set_flow_rate':
            direction = self.direction_ctrl.GetStringSelection().lower()
            if self.pump_mode == 'continuous':
                if direction == 'dispense':
                    mult = 1
                else:
                    mult = -1
            else:
                mult = 1
            fr = mult*float(self.flow_rate_ctrl.GetValue())
            self.pump_cmd_q.append(('set_flow_rate', (self.name, fr), {}))
        elif cmd == 'set_refill_rate':
            fr = float(self.refill_rate_ctrl.GetValue())
            self.pump_cmd_q.append(('set_refill_rate', (self.name, fr), {}))
        elif cmd == 'set_units':
            units = self.flow_units_lbl.GetLabel()
            self.pump_cmd_q.append(('set_units', (self.name, units), {}))
        elif cmd == 'set_volume':
            vol = args[0]
            self.pump_cmd_q.append(('set_volume', (self.name, vol), {}))
        elif cmd == 'get_volume':
            self.pump_cmd_q.append(('get_volume', (self.name,), {}))
        elif cmd == 'set_pump_cal':
            if self.type_ctrl.GetStringSelection() == 'Soft Syringe':
                syringe_type = self.syringe_type2
            else:
                syringe_type = self.syringe_type
            vals = copy.deepcopy(self.known_syringes[syringe_type.GetStringSelection()])
            vals['syringe_id'] = syringe_type.GetStringSelection()
            self.pump_cmd_q.append(('set_pump_cal', (self.name,), vals))
        elif cmd == 'connect':
            com = self.com_ctrl.GetStringSelection()
            pump = self.type_ctrl.GetStringSelection().replace(' ', '_')

            args = (com, self.name, pump)

            if pump == 'VICI_M50':
                fc = float(self.m50_fcal.GetValue())
                bc = float(self.m50_bcal.GetValue())
                kwargs = {'flow_cal': fc, 'backlash_cal': bc, 'comm_lock': self.comm_lock}
            elif pump == 'PHD_4400' or pump == 'NE_500':
                kwargs = self.known_syringes[self.syringe_type.GetStringSelection()]
                kwargs['comm_lock'] = self.comm_lock
                kwargs['syringe_id'] = self.syringe_type.GetStringSelection()
                kwargs['pump_address'] = self.pump_address.GetValue()
            elif pump == 'Soft_Syringe':
                kwargs = self.known_syringes[self.syringe_type2.GetStringSelection()]
                kwargs['syringe_id'] = self.syringe_type2.GetStringSelection()
            else:
                kwargs = {}

            self.pump_cmd_q.append(('connect', args, kwargs))
        elif cmd == 'add_pump':
            args = (self.pump, self.name)

            self.pump_cmd_q.append(('add_pump', args, {}))


class PumpFrame(wx.Frame):
    """
    A lightweight frame allowing one to work with arbitrary number of pumps.
    Only meant to be used when the pumpcon module is run directly,
    rather than when it is imported into another program.
    """
    def __init__(self, comm_locks, setup_pumps, *args, **kwargs):
        """
        Initializes the pump frame. Takes args and kwargs for the wx.Frame class.
        """
        super(PumpFrame, self).__init__(*args, **kwargs)
        logger.debug('Setting up the PumpFrame')
        self.pump_cmd_q = deque()
        self.pump_answer_q = deque()
        self.abort_event = threading.Event()
        self.pump_con = PumpCommThread(self.pump_cmd_q, self.pump_answer_q, self.abort_event, 'PumpCon')
        self.pump_con.start()

        self.comm_locks = comm_locks

        self.Bind(wx.EVT_CLOSE, self._on_exit)

        self._get_ports()

        self.pumps =[]

        top_sizer = self._create_layout()

        self.SetSizer(top_sizer)

        self.Fit()
        self.Raise()

        self._initpumps(setup_pumps)

    def _create_layout(self):
        """Creates the layout"""
        self.top_panel = wx.Panel(self)

        pump_panel = PumpPanel(self.top_panel, wx.ID_ANY, 'stand_in', self.ports,
            self.pump_cmd_q, self.pump_answer_q, self.pump_con.known_pumps,
            'stand_in')

        self.pump_sizer = wx.BoxSizer(wx.HORIZONTAL)
        self.pump_sizer.Add(pump_panel, flag=wx.RESERVE_SPACE_EVEN_IF_HIDDEN)

        self.pump_sizer.Hide(pump_panel, recursive=True)

        button_panel = wx.Panel(self.top_panel)

        add_pump = wx.Button(button_panel, label='Add pump')
        add_pump.Bind(wx.EVT_BUTTON, self._on_addpump)

        button_sizer = wx.BoxSizer(wx.HORIZONTAL)
        button_sizer.Add(add_pump)

        button_panel_sizer = wx.BoxSizer(wx.VERTICAL)
        button_panel_sizer.Add(wx.StaticLine(button_panel), flag=wx.EXPAND|wx.TOP|wx.BOTTOM, border=2)
        button_panel_sizer.Add(button_sizer, flag=wx.ALIGN_RIGHT|wx.BOTTOM|wx.RIGHT, border=2)

        button_panel.SetSizer(button_panel_sizer)

        top_panel_sizer = wx.BoxSizer(wx.VERTICAL)
        top_panel_sizer.Add(self.pump_sizer, flag=wx.EXPAND)
        top_panel_sizer.Add(button_panel, border=10, flag=wx.EXPAND|wx.TOP)

        self.top_panel.SetSizer(top_panel_sizer)

        top_sizer = wx.BoxSizer(wx.VERTICAL)
        top_sizer.Add(self.top_panel, flag=wx.EXPAND, proportion=1)

        return top_sizer

    def _initpumps(self, setup_pumps):
        """
        This is a convenience function for initalizing pumps on startup, if you
        already know what pumps you want to add. You can comment it out in
        the ``__init__`` if you want to not load any pumps on startup.

        If you want to add pumps here, add them to the ``setup_pumps`` list.
        Each entry should be an iterable with the following parameters: name,
        pump type, comport, pump arg list, pump kwarg dict, and pump panel
        kwarg dict in that order. How the arg list and kwarg dict are handled
        are defined in the :py:func:`PumpPanel._initpump` function, and depends
        on the pump type.
        """
        if not self.pumps:
            self.pump_sizer.Remove(0)

        if setup_pumps is None:
            setup_pumps = [('Sheath', 'VICI M50', 'COM3', ['625.84', '12.550'], {}, {}),
                        ('Outlet', 'VICI M50', 'COM4', ['629.16', '12.354'], {}, {})
                        ]

            # setup_pumps = [
            #         # ('Sample', 'PHD 4400', '/dev/ttyUSB6', ['30 mL, EXEL', '2'], {},
            #         # {'flow_rate' : '30', 'refill_rate' : '30'}),
            #         ('Buffer', 'PHD 4400', '/dev/ttyUSB6', ['30 mL, EXEL', '1'], {},
            #         {'flow_rate' : '30', 'refill_rate' : '30'}),
            #         # ('3', 'PHD 4400', 'COM4', ['30 mL, EXEL', '3'], {},
            #         # {'flow_rate' : '30', 'refill_rate' : '30'}),
            #             ]

            # setup_pumps = [
            #     ('Sample', 'PHD 4400', 'COM3', ['10 mL, Medline P.C.', '1'], {},
            #         {'flow_rate' : '10', 'refill_rate' : '10'}),
            #     ('Buffer 1', 'PHD 4400', 'COM3', ['20 mL, Medline P.C.', '2'], {},
            #         {'flow_rate' : '10', 'refill_rate' : '10'}),
            #     ('Buffer 2', 'PHD 4400', 'COM3', ['20 mL, Medline P.C.', '3'], {},
            #         {'flow_rate' : '10', 'refill_rate' : '10'}),
            #     ]

            # setup_pumps = [
            #     ('Sample', 'NE 500', '/dev/cu.usbserial-AK06V22M', ['30 mL, EXEL', '02', False], {},
            #         {'flow_rate' : '30', 'refill_rate' : '30'}),
            #     ('Sheath', 'NE 500', '/dev/cu.usbserial-A6022U62', ['30 mL, EXEL', '01', True], {},
            #         {'flow_rate' : '30', 'refill_rate' : '30'}),
            #     ('Buffer', 'NE 500', '/dev/cu.usbserial-A6022U22', ['30 mL, EXEL', '00', True], {},
            #         {'flow_rate' : '30', 'refill_rate' : '30'}),
            #     ]

            # setup_pumps = [('Sheath', 'Soft Syringe', '',
            #     ['10 mL, Medline P.C.',], {}, {'flow_rate' : '10',
            #     'refill_rate' : '10'}),
                        # ]

            setup_pumps = [('Pump 2', 'VICI M50', 'COM6', ['626.8', '11.935'], {}, {}),
                        ]

        logger.info('Initializing %s pumps on startup', str(len(setup_pumps)))

        for pump in setup_pumps:
            self._add_pump(pump)

        self.Layout()
        self.Fit()

    def _on_addpump(self, evt):
        """
        Called when the Add pump button is used. Adds a new pump to the control
        panel.

        .. note:: Pump names must be distinct.
        """
        if not self.pumps:
            self.pump_sizer.Remove(0)

        dlg = wx.TextEntryDialog(self, "Enter pump name:", "Create new pump")
        if dlg.ShowModal() == wx.ID_OK:
            name = dlg.GetValue()
            for pump in self.pumps:
                if name == pump.name:
                    msg = "Pump names must be distinct. Please choose a different name."
                    wx.MessageBox(msg, "Failed to add pump")
                    logger.debug('Attempted to add a pump with the same name (%s) as another pump.', name)
                    return

            pump_vals = (name, None, None, [], {}, {})
            self._add_pump(pump_vals)
            logger.info('Added new pump %s to the pump control panel.', name)

            self.Layout()
            self.Fit()

        return

    def _add_pump(self, pump):
        if pump[0] in self.comm_locks:
            comm_lock = self.comm_locks[pump[0]]
            new_pump = PumpPanel(self.top_panel, wx.ID_ANY, pump[0], self.ports, self.pump_cmd_q,
                self.pump_answer_q, self.pump_con.known_pumps, pump[0], pump[1],
                pump[2], pump[3], pump[4], comm_lock, **pump[5])
        else:
            comm_lock = threading.Lock()
            self.comm_locks[pump[0]] = comm_lock
            new_pump = PumpPanel(self.top_panel, wx.ID_ANY, pump[0], self.ports, self.pump_cmd_q,
                self.pump_answer_q, self.pump_con.known_pumps, pump[0], pump[1],
                pump[2], pump[3], pump[4], comm_lock, **pump[5])

        self.pump_sizer.Add(new_pump, border=5, flag=wx.LEFT|wx.RIGHT)
        self.pumps.append(new_pump)

    def _get_ports(self):
        """
        Gets a list of active comports.

        .. note:: This doesn't update after the program is opened, so you need
            to start the program after all pumps are connected to the computer.
        """
        port_info = list_ports.comports()
        self.ports = [port.device for port in port_info]

        # if platform.system() == 'Darwin':
        #     for i in range(len(self.ports)):
        #         self.ports[i] = self.ports[i].replace('/cu.', '/tty.', 1)

        logger.debug('Found the following comports for the PumpFrame: %s', ' '.join(self.ports))

    def _on_exit(self, evt):
        """Stops all current pump motions and then closes the frame."""
        logger.debug('Closing the PumpFrame')
        self.pump_con.stop()
        self.pump_con.join()
        while self.pump_con.is_alive():
            time.sleep(0.001)
        self.Destroy()

if __name__ == '__main__':
    logger = logging.getLogger()
    logger.setLevel(logging.DEBUG)
    h1 = logging.StreamHandler(sys.stdout)
    h1.setLevel(logging.DEBUG)
    h1.setLevel(logging.INFO)
    formatter = logging.Formatter('%(asctime)s - %(name)s - %(threadName)s - %(levelname)s - %(message)s')
    h1.setFormatter(formatter)
    logger.addHandler(h1)

    # my_pump = M50Pump('COM6', '2')
    # comm_lock = threading.Lock()

    # my_pump = PHD4400Pump('COM4', 'H1', '1', 23.5, 30, 30, '30 mL', comm_lock)
    # my_pump.flow_rate = 10
    # my_pump.refill_rate = 10

    # my_pump2 = PHD4400Pump('COM4', 'H2', '2', 23.5, 30, 30, '30 mL', comm_lock)
    # my_pump2.flow_rate = 10
    # my_pump2.refill_rate = 10

    # my_pump = NE500Pump('/dev/cu.usbserial-A6022U22', 'Pump2', '00', 23.5, 30, 30, '30 mL', comm_lock)
    # my_pump.flow_rate = 10
    # my_pump.refill_rate = 10

    # pmp_cmd_q = deque()
    # return_q = queue.Queue()
    # abort_event = threading.Event()
    # my_pumpcon = PumpCommThread(pmp_cmd_q, return_q, abort_event, 'PumpCon')
    # my_pumpcon.start()

    # init_cmd = ('connect', ('COM6', 'pump2', 'VICI_M50'),
    #     {'flow_cal': 626.2, 'backlash_cal': 9.278})
    # fr_cmd = ('set_flow_rate', ('pump2', 2000), {})
    # start_cmd = ('start_flow', ('pump2',), {})
    # stop_cmd = ('stop', ('pump2',), {})
    # dispense_cmd = ('dispense', ('pump2', 200), {})
    # aspirate_cmd = ('aspirate', ('pump2', 200), {})
    # moving_cmd = ('is_moving', ('pump2', return_q), {})

    # pmp_cmd_q.append(init_cmd)
    # pmp_cmd_q.append(fr_cmd)
    # pmp_cmd_q.append(start_cmd)
    # pmp_cmd_q.append(dispense_cmd)
    # pmp_cmd_q.append(aspirate_cmd)
    # pmp_cmd_q.append(moving_cmd)
    # time.sleep(5)
    # pmp_cmd_q.append(stop_cmd)
    # my_pumpcon.stop()

<<<<<<< HEAD
    # #Use this with PHD 4400
=======
    #Use this with PHD 4400
>>>>>>> e19ce121
    # comm_lock = threading.Lock()

    # comm_locks = {'Sample'   : comm_lock,
    #     'Buffer 1' : comm_lock,
    #     'Buffer 2' : comm_lock,
    #     }

<<<<<<< HEAD
    #Use this with M50s
    comm_locks = {'Sheath' : threading.Lock(),
        'Outlet' : threading.Lock(),
        }
=======
    # # #Use this with M50s
    # # comm_locks = {'Sheath' : threading.Lock(),
    # #     'Outlet' : threading.Lock(),
    # #     }
>>>>>>> e19ce121

    # #Use this with NE 500
    # # comm_lock = threading.Lock()

    # comm_locks = {'Sample'   : threading.Lock(),
    #     'Sheath' : threading.Lock(),
    #     'Buffer' : threading.Lock(),
    #     }

    # # #Otherwise use this:
    comm_locks = {}

    app = wx.App()
    logger.debug('Setting up wx app')
    frame = PumpFrame(comm_locks, None, None, title='Pump Control')
    frame.Show()
    app.MainLoop()

<|MERGE_RESOLUTION|>--- conflicted
+++ resolved
@@ -3484,8 +3484,8 @@
             #     'refill_rate' : '10'}),
                         # ]
 
-            setup_pumps = [('Pump 2', 'VICI M50', 'COM6', ['626.8', '11.935'], {}, {}),
-                        ]
+            # setup_pumps = [('Pump 2', 'VICI M50', 'COM6', ['626.8', '11.935'], {}, {}),
+                        # ]
 
         logger.info('Initializing %s pumps on startup', str(len(setup_pumps)))
 
@@ -3615,11 +3615,7 @@
     # pmp_cmd_q.append(stop_cmd)
     # my_pumpcon.stop()
 
-<<<<<<< HEAD
     # #Use this with PHD 4400
-=======
-    #Use this with PHD 4400
->>>>>>> e19ce121
     # comm_lock = threading.Lock()
 
     # comm_locks = {'Sample'   : comm_lock,
@@ -3627,25 +3623,13 @@
     #     'Buffer 2' : comm_lock,
     #     }
 
-<<<<<<< HEAD
     #Use this with M50s
     comm_locks = {'Sheath' : threading.Lock(),
         'Outlet' : threading.Lock(),
         }
-=======
-    # # #Use this with M50s
-    # # comm_locks = {'Sheath' : threading.Lock(),
-    # #     'Outlet' : threading.Lock(),
-    # #     }
->>>>>>> e19ce121
 
     # #Use this with NE 500
     # # comm_lock = threading.Lock()
-
-    # comm_locks = {'Sample'   : threading.Lock(),
-    #     'Sheath' : threading.Lock(),
-    #     'Buffer' : threading.Lock(),
-    #     }
 
     # # #Otherwise use this:
     comm_locks = {}
